"""
Summary plots of DESI survey progress and QA
"""

import sys, os
import numpy as np

import jinja2
from bokeh.embed import components
import bokeh
import bokeh.plotting as bk
from bokeh.models import ColumnDataSource, LinearColorMapper, ColorBar, HoverTool
from bokeh.transform import transform
from astropy.time import Time, TimezoneInfo
from astropy.table import Table, join
from datetime import datetime, tzinfo
import astropy.units as u

def nights_first_observed(exposures, tiles):
    '''
    Generates a list of the first night on which each tile was observed (mainly for use in color coding the skyplot).
    Uses numpy.unique, numpy.array

    Args:
        exposures: Table of exposures with columns ...
        tiles: Table of tile locations with columns...

    Returns two arrays:
        array of float values (meaning exact time of first exposure taken)
        array of integer values (the night, not the exact time)'''

    tiles_unique, indx = np.unique(exposures['TILEID'], return_index=True)
    nights = exposures['MJD'][indx]
    nights = nights[1:len(nights)]
    nights_int = np.array(nights.astype(int))

    return nights, nights_int

def get_skyplot(exposures, tiles, width=600, height=300):
    '''
    Generates sky plot of DESI survey tiles and progress. Colorcoded by night each tile was first
    observed, uses nights_first_observed function defined previously in this module to retrieve
    night each tile was first observed.

    Args:
        exposures: Table of exposures with columns ...
        tiles: Table of tile locations with columns ...

    Options:
        width, height: plot width and height in pixels

    Returns bokeh Figure object
    '''
    observed = np.in1d(tiles['TILEID'], exposures['TILEID'])
    nights, nights_int = nights_first_observed(exposures, tiles)

    source = ColumnDataSource(data=dict(
    RA = tiles['RA'],
    DEC = tiles['DEC']))

    source_obs = ColumnDataSource(data=dict(
        RA_obs = tiles['RA'][observed],
        DEC_obs = tiles['DEC'][observed],
        MJD = nights_int
    ))

    color_mapper = LinearColorMapper(palette="Viridis256", low=nights_int.min(), high=nights_int.max())

    ##making figure
    fig = bk.figure(width=600, height=300)

    #unobserved tiles
    fig.circle('RA', 'DEC', source=source, color='gray', radius=0.25)

    #observed tiles
    fig.circle('RA_obs', 'DEC_obs', color=transform('MJD', color_mapper), size=3, alpha=0.85, source=source_obs)
    color_bar = ColorBar(color_mapper=color_mapper, label_standoff=12, location=(0,0), title='MJD')
    fig.add_layout(color_bar, 'right')

    fig.xaxis.axis_label = 'RA [degrees]'
    fig.yaxis.axis_label = 'Declination [degrees]'
    fig.title.text = 'Observed Tiles, Nightly Progress'

    return fig

def get_summarytable(exposures):
    '''
    Generates a summary table of key values for each night observed. Uses collections.Counter()

    Args:
        exposures: Table of exposures with columns...

    Returns a bokeh DataTable object.
    '''
    from bokeh.models.widgets.tables import DataTable, TableColumn
    from collections import Counter

    night = exposures['NIGHT']
    night_exps_total = np.array(Counter(night).values())

    #list of counts of each program for each night
    dct = []
    for n in list(Counter(exposures['NIGHT']).keys()):
        keep = exposures['NIGHT'] == n
        nights_selected = exposures[keep]
        program_freq = Counter(nights_selected['PROGRAM'])
        dct.append(program_freq)

    #get the values out of the dictionaries above (in a specified order so we can splice later)
    counts = []
    for d in dct:
        for key in ['BRIGHT', 'GRAY', 'DARK', 'CALIB']:
            counts.append(d[key])

    #lists of counts of each program for each night
    brights = np.array([counts[i] for i in np.arange(0,len(counts), 4)])
    grays = np.array([counts[i] for i in np.arange(1,len(counts), 4)])
    darks = np.array([counts[i] for i in np.arange(2,len(counts), 4)])
    calibs = np.array([counts[i] for i in np.arange(3,len(counts), 4)])

    source = ColumnDataSource(data=dict(
        nights = list(Counter(exposures['NIGHT']).keys()),
        totals = list(Counter(exposures['NIGHT']).values()),
        brights = brights,
        grays = grays,
        darks = darks,
        calibs = calibs
    ))

    columns = [
        TableColumn(field='nights', title='NIGHT'),
        TableColumn(field='totals', title='Total Exposures'),
        TableColumn(field='brights', title='Bright Exposures'),
        TableColumn(field='grays', title='Gray Exposures'),
        TableColumn(field='darks', title='Dark Exposures'),
        TableColumn(field='calib', title='Calibrations'),
    ]

    summary_table = DataTable(source=source, columns=columns, sortable=True)

    return summary_table

def nights_last_observed(exposures):
    def last(arr):
        return arr[len(arr)-1]
    return exposures.group_by("TILEID").groups.aggregate(last)

def get_surveyprogress(exposures, tiles, width=300, height=300):
    '''
    Generates a plot of survey progress vs. time

    Args:
        exposures: Table of exposures with columns ...
        tiles: Table of tile locations with columns ...

    Options:
        width, height: plot width and height in pixels

    Returns bokeh Figure object
    '''
    keep = exposures['PROGRAM'] != 'CALIB'
    exposures_nocalib = exposures[keep]

    tne = join(nights_last_observed(exposures_nocalib["TILEID", "MJD"]), tiles, keys="TILEID", join_type='inner')
    tne.sort('MJD')

    tzone = TimezoneInfo(utc_offset = -7*u.hour)

    def bgd(string):
        tne_d = tne[tne["PROGRAM"] == string]
        x_d = np.array(tne_d['MJD'])
        y_d1 = np.array(tne_d['EXPOSEFAC'])
        s = 0
        y_d = np.array([])
        for i in y_d1:
            s += i
            y_d = np.append(y_d, s)
        y_d = y_d/np.sum(tiles[tiles["PROGRAM"] == string]["EXPOSEFAC"])
        t1 = Time(x_d, format='mjd', scale='utc')
        t = t1.to_datetime(timezone=tzone)
        return (t, y_d)

    hover = HoverTool(
            tooltips=[
                ("DATE", "@date"),
                ("TOTAL PERCENTAGE", "@y")
            ]
        )

    fig1 = bk.figure(plot_width=width, plot_height=height, title = "Progress(Total covered ExposeFac) vs time", x_axis_label = "Time",
                    y_axis_label = "Fraction", x_axis_type="datetime")
    x_d, y_d = bgd("DARK")
    x_g, y_g = bgd("GRAY")
    x_b, y_b = bgd("BRIGHT")

    source_d = ColumnDataSource(
            data=dict(
                x=x_d,
                y=y_d,
                date=[t1.strftime("%a, %d %b %Y %H:%M") for t1 in x_d],
            )
        )
    source_g = ColumnDataSource(
            data=dict(
                x=x_g,
                y=y_g,
                date=[t1.strftime("%a, %d %b %Y %H:%M") for t1 in x_g],
            )
        )
    source_b = ColumnDataSource(
            data=dict(
                x=x_b,
                y=y_b,
                date=[t1.strftime("%a, %d %b %Y %H:%M") for t1 in x_b],
            )
        )

    startend = np.array([np.min(tne['MJD']), np.min(tne['MJD']) + 365.2422*5])
    t1 = Time(startend, format='mjd', scale='utc')
    t = t1.to_datetime(timezone=tzone)
    source_line = ColumnDataSource(
            data=dict(
                x=t,
                y=[0, 1],
                date=[t1.strftime("%a, %d %b %Y %H:%M") for t1 in t],
            )
        )

    fig1.xaxis.major_label_orientation = np.pi/4

    fig1.line('x', 'y', source=source_d, line_width=2, color = "red", legend = "DARK")
    fig1.line('x', 'y', source=source_g, line_width=2, color = "blue", legend = "GREY")
    fig1.line('x', 'y', source=source_b, line_width=2, color = "green", legend = "BRIGHT")
    fig1.line('x', 'y', source=source_line, line_width=2, color = "grey", line_dash = "dashed")

    fig1.legend.location = "top_left"
    fig1.legend.click_policy="hide"
    fig1.legend.spacing = 0

    fig1.add_tools(hover)
    return fig1

def get_surveyTileprogress(exposures, tiles, width=300, height=300):
    '''
    Generates a plot of survey progress vs. time

    Args:
        exposures: Table of exposures with columns ...
        tiles: Table of tile locations with columns ...

    Options:
        width, height: plot width and height in pixels

    Returns bokeh Figure object
    '''
<<<<<<< HEAD
    fig = bk.figure(width=width, height=height)
    x = np.linspace(0, 100)
    y = np.cumsum(np.random.uniform(size=len(x)))
    fig.line(x, y)
    fig.title.text = 'Placeholder: Survey Progress'
    fig.xaxis.axis_label = 'Time'
    fig.yaxis.axis_label = 'Progress'
=======
    keep = exposures['PROGRAM'] != 'CALIB'
    exposures_nocalib = exposures[keep]
    exposures_nocalib = nights_last_observed(exposures_nocalib["TILEID", "MJD", "PROGRAM"])
    exposures_nocalib.sort('MJD')

    tzone = TimezoneInfo(utc_offset = -7*u.hour)

    def bgd(string):
        tne_d = exposures_nocalib[exposures_nocalib["PROGRAM"] == string]
        x_d = np.array(tne_d['MJD'])
        s = 0
        y_d = np.array([])
        for i in x_d:
            s += 1
            y_d = np.append(y_d, s)
        t1 = Time(x_d, format='mjd', scale='utc')
        t = t1.to_datetime(timezone=tzone)
        return (t, y_d)

    hover = HoverTool(
            tooltips=[
                ("DATE", "@date"),
                ("# tiles", "@y")
            ]
        )

    fig = bk.figure(plot_width=width, plot_height=height, title = "# tiles vs time", x_axis_label = "Time",
                    y_axis_label = "# tiles", x_axis_type="datetime")
    x_d, y_d = bgd("DARK")
    x_g, y_g = bgd("GRAY")
    x_b, y_b = bgd("BRIGHT")

    source_d = ColumnDataSource(
            data=dict(
                x=x_d,
                y=y_d,
                date=[t1.strftime("%a, %d %b %Y %H:%M") for t1 in x_d],
            )
        )
    source_g = ColumnDataSource(
            data=dict(
                x=x_g,
                y=y_g,
                date=[t1.strftime("%a, %d %b %Y %H:%M") for t1 in x_g],
            )
        )
    source_b = ColumnDataSource(
            data=dict(
                x=x_b,
                y=y_b,
                date=[t1.strftime("%a, %d %b %Y %H:%M") for t1 in x_b],
            )
        )
>>>>>>> a6a8e7d4

    startend = np.array([np.min(exposures_nocalib['MJD']), np.min(exposures_nocalib['MJD']) + 365.2422*5])
    t1 = Time(startend, format='mjd', scale='utc')
    t = t1.to_datetime(timezone=tzone)
    source_line_d = ColumnDataSource(
            data=dict(
                x=t,
                y=[0, len(tiles[tiles["PROGRAM"] == "DARK"])],
                date=[t1.strftime("%a, %d %b %Y %H:%M") for t1 in t],
            )
        )

    source_line_g = ColumnDataSource(
            data=dict(
                x=t,
                y=[0, len(tiles[tiles["PROGRAM"] == "GRAY"])],
                date=[t1.strftime("%a, %d %b %Y %H:%M") for t1 in t],
            )
        )

    source_line_b = ColumnDataSource(
            data=dict(
                x=t,
                y=[0, len(tiles[tiles["PROGRAM"] == "BRIGHT"])],
                date=[t1.strftime("%a, %d %b %Y %H:%M") for t1 in t],
            )
        )

    fig.xaxis.major_label_orientation = np.pi/4

    fig.line('x', 'y', source=source_line_d, line_width=2, color = "red", line_dash = "dashed", alpha = 0.5)
    fig.line('x', 'y', source=source_line_g, line_width=2, color = "blue", line_dash = "dashed", alpha = 0.5)
    fig.line('x', 'y', source=source_line_b, line_width=2, color = "green", line_dash = "dashed", alpha = 0.5)
    fig.line('x', 'y', source=source_d, line_width=2, color = "red", legend = "DARK")
    fig.line('x', 'y', source=source_g, line_width=2, color = "blue", legend = "GRAY")
    fig.line('x', 'y', source=source_b, line_width=2, color = "green", legend = "BRIGHT")

    fig.legend.location = "top_left"
    fig.legend.click_policy="hide"
    fig.legend.spacing = 0

    fig.add_tools(hover)
    return fig

def get_hist(exposures, attribute, color, width=300, height=300):
    keep = exposures['PROGRAM'] != 'CALIB'
    exposures_nocalib = exposures[keep]

    hist, edges = np.histogram(exposures_nocalib[attribute], density=True, bins=50)

    fig_0 = bk.figure(plot_width=width, plot_height=height, title = attribute + " Histogram",
                    x_axis_label = attribute, y_axis_label = "Distribution")
    fig_0.quad(top=hist, bottom=0, left=edges[:-1], right=edges[1:], fill_color=color, alpha=0.5)
    return fig_0

def get_exposuresPerTile_hist(exposures, color, width=300, height=300):
    keep = exposures['PROGRAM'] != 'CALIB'
    exposures_nocalib = exposures[keep]

    exposures_nocalib["ones"] = 1
    exposures_nocalib = exposures_nocalib["ones", "TILEID"]
    exposures_nocalib = exposures_nocalib.group_by("TILEID")
    exposures_nocalib = exposures_nocalib.groups.aggregate(np.sum)

    hist, edges = np.histogram(exposures_nocalib["ones"], density=True, bins=np.arange(0, np.max(exposures_nocalib["ones"])+1))

    fig_3 = bk.figure(plot_width=width, plot_height=height, title = "# Exposures per Tile Histogram",
                    x_axis_label = "# Exposures per Tile", y_axis_label = "Distribution")
    fig_3.quad(top=hist, bottom=0, left=edges[:-1], right=edges[1:], fill_color="orange", alpha=0.5)
    return fig_3

def get_exposeTimes_hist(exposures, width=600, height=400):
    keep = exposures['PROGRAM'] != 'CALIB'
    exposures_nocalib = exposures[keep]

    fig = bk.figure(plot_width=width, plot_height=height, title = "Exposure Times Histogram",
                    x_axis_label = "Exposure Time", y_axis_label = "Distribution")

    def exptime_dgb(string, color):
        a = exposures_nocalib[exposures_nocalib["PROGRAM"] == string]
        hist, edges = np.histogram(a["EXPTIME"], density=True, bins=50)
        fig.quad(top=hist, bottom=0, left=edges[:-1], right=edges[1:], fill_color=color, alpha=0.5, legend = string)

    exptime_dgb("DARK", "red")
    exptime_dgb("GRAY", "blue")
    exptime_dgb("BRIGHT", "green")

    fig.legend.click_policy="hide"
    return fig

<<<<<<< HEAD
def get_summaryhistogram(exposures, bins, attribute='AIRMASS', width=300, height=300, fill_color='blue'):
    '''
    Generates a histogram of values for exposures over the entire survey
    
    Args:
        exposures: Table of exposures with columns...
        bins: integer number of bins for histogram
    
    Options:
        attribute: the column you want to plot as the histogram (ex: airmass, seeing, exptime) (string)
        width, height: plot width and height in pixels (integer)
        fill_color: fill color of the histogram (string)
        
    Returns a bokeh figure object
    
    NOTE: this is just my placeholder function, will replace with William's function later
    '''
    
    hist, edges = np.histogram(exposures[attribute], bins=bins)
    fig = bk.figure(width=width, height=height)
    fig.quad(top=hist, bottom=0, left=edges[:-1], right=edges[1:],
           fill_color=fill_color)
    fig.title.text = '{} Histogram'.format(attribute)
    
    return fig

=======
>>>>>>> a6a8e7d4
def makeplots(exposures, tiles, outdir):
    '''
    Generates summary plots for the DESI survey QA

    Args:
        exposures: Table of exposures with columns ...
        tiles: Table of tile locations with columns ...
        outdir: directory to write the files

    Writes outdir/summary.html
    '''

    #- Generate HTML header separately so that we can get the right bokeh
    #- version in there without mucking up the python string formatting
    header = """
    <!DOCTYPE html>
    <html lang="en-US">

    <link
        href="https://cdn.pydata.org/bokeh/release/bokeh-{version}.min.css"
        rel="stylesheet" type="text/css"
    >
    <link
        href="https://cdn.pydata.org/bokeh/release/bokeh-tables-{version}.min.css"
        rel="stylesheet" type="text/css"
    >
    <script
        src="https://cdn.pydata.org/bokeh/release/bokeh-{version}.min.js"
    ></script>
    <script src="https://cdn.pydata.org/bokeh/release/bokeh-tables-{version}.min.js"
    ></script>
    """.format(version=bokeh.__version__)

    #- Now add the HTML body with template placeholders for plots
    template = header + """
    <head>
    <style>
    body {
        margin: 0;
    }
    
    .header {
        font-family: "Open Serif", Arial, Helvetica, sans-serif;
        background-color: #f1f1f1;
        padding: 20px;
        text-align: center;
        justify: space-around;
    }
 
    .column {
        float: center;
        padding: 10px
    }
    
    .column.side {
        width = 20%;
    }
    
    .column.middle {
        width = 60%;
    }
    
    .flex-container {
        display: flex;
        flex-direction: row;
        flex-flow: row wrap;
<<<<<<< HEAD
        justify-content: space-around;
        padding: 20px;
    }
    
    p.sansserif {
        font-family: "Open Serif", Helvetica, sans-serif;
=======
>>>>>>> a6a8e7d4
    }
    </style>
    </head>
    """

    template += """
    <body>
        <div class="header">
            <h1>DESI SURVEY QA</h1>
            <p>Through night {}</p>
        </div>
    """.format(max(exposures['NIGHT']))

    template += """
        <div class="flex-container">
<<<<<<< HEAD
            <div class="column side"></div>          
            <div class="column middle">
                <div class="header">
                    <p class="sansserif">Progress Graphs</p>
                </div> 
                
                <div class="flex-container">
                    <div>{{ skyplot_script }} {{ skyplot_div }}</div>
                    <div>{{ progress_script }} {{ progress_div }}</div>
                    <div>{{ progress_script_1 }} {{ progress_div_1 }}</div>
                </div>    
                
                <div class="header">
                    <p class="sansserif">Histograms</p>
                </div>
                
                <div class="flex-container">
                    <div>{{ airmass_script }} {{airmass_div }}</div>
                    <div>{{ seeing_script }} {{ seeing_div }}</div>
                    <div>{{ exptime_script }} {{ exptime_div }}</div>
                </div> 
                
                <div class="header">
                    <p class="sansserif">Summary Table</p>
                </div>
                
                <div class="flex-container">
                    {{ summarytable_script }}
                    {{ summarytable_div }}
                </div>     
            </div>
            <div class="column side"></div>
        </div>
=======
            <div align="center">{{ skyplot_script }} {{ skyplot_div }}</div>
            <div>{{ progress_script }} {{ progress_div }}</div>
            <div>{{ progress_script_1 }} {{ progress_div_1 }}</div>
        </div>

        <p>Histograms: </p>

        <div class="flex-container">
            <div>{{ seeing_hist_script }} {{ seeing_hist_div }}</div>
            <div>{{ airmass_hist_script }} {{ airmass_hist_div }}</div>
            <div>{{ transp_hist_script }} {{ transp_hist_div }}</div>
            <div>{{ exposePerTile_hist_script }} {{ exposePerTile_hist_div }}</div>
        </div>
        <br>
        <div class="flex-container">
            <div>{{ exposeTimes_hist_script }} {{ exposeTimes_hist_div }}</div>
        </div>
        <p>Summary Table: </p>

        {{ summarytable_script }}

        {{ summarytable_div }}

        <p>etc.  Add more plots...</p>

>>>>>>> a6a8e7d4
    </body>

    </html>
    """

    skyplot = get_skyplot(exposures, tiles)
    skyplot_script, skyplot_div = components(skyplot)

    progressplot = get_surveyprogress(exposures, tiles)
    progress_script, progress_div = components(progressplot)

    progressplot_1 = get_surveyTileprogress(exposures, tiles)
    progress_script_1, progress_div_1 = components(progressplot_1)

    summarytable = get_summarytable(exposures)
    summarytable_script, summarytable_div = components(summarytable)

<<<<<<< HEAD
    airmass_hist = get_summaryhistogram(exposures, 20, attribute="AIRMASS")
    airmass_script, airmass_div = components(airmass_hist)

    seeing_hist = get_summaryhistogram(exposures, 20, attribute="SEEING")
    seeing_script, seeing_div = components(seeing_hist)

    exptime_hist = get_summaryhistogram(exposures, 20, attribute="EXPTIME")
    exptime_script, exptime_div = components(exptime_hist)
=======
    seeing_hist = get_hist(exposures, "SEEING", "navy")
    seeing_hist_script, seeing_hist_div = components(seeing_hist)

    airmass_hist = get_hist(exposures, "AIRMASS", "green")
    airmass_hist_script, airmass_hist_div = components(airmass_hist)

    transp_hist = get_hist(exposures, "TRANSP", "purple")
    transp_hist_script, transp_hist_div = components(transp_hist)

    exposePerTile_hist = get_exposuresPerTile_hist(exposures, "orange")
    exposePerTile_hist_script, exposePerTile_hist_div = components(exposePerTile_hist)

    exposeTimes_hist = get_exposeTimes_hist(exposures)
    exposeTimes_hist_script, exposeTimes_hist_div = components(exposeTimes_hist)
>>>>>>> a6a8e7d4

    #- Convert to a jinja2.Template object and render HTML
    html = jinja2.Template(template).render(
        skyplot_script=skyplot_script, skyplot_div=skyplot_div,
        progress_script=progress_script, progress_div=progress_div,
        progress_script_1=progress_script_1, progress_div_1=progress_div_1,
        summarytable_script=summarytable_script, summarytable_div=summarytable_div,
<<<<<<< HEAD
        airmass_script=airmass_script, airmass_div=airmass_div, 
        seeing_script=seeing_script, seeing_div=seeing_div,
        exptime_script=exptime_script, exptime_div=exptime_div,
=======
        seeing_hist_script=seeing_hist_script, seeing_hist_div=seeing_hist_div,
        airmass_hist_script=airmass_hist_script, airmass_hist_div=airmass_hist_div,
        transp_hist_script=transp_hist_script, transp_hist_div=transp_hist_div,
        exposePerTile_hist_script=exposePerTile_hist_script, exposePerTile_hist_div=exposePerTile_hist_div,
        exposeTimes_hist_script=exposeTimes_hist_script, exposeTimes_hist_div=exposeTimes_hist_div
>>>>>>> a6a8e7d4
        )

    outfile = os.path.join(outdir, 'summary.html')
    with open(outfile, 'w') as fx:
        fx.write(html)

    print('Wrote summary QA to {}'.format(outfile))<|MERGE_RESOLUTION|>--- conflicted
+++ resolved
@@ -253,15 +253,6 @@
 
     Returns bokeh Figure object
     '''
-<<<<<<< HEAD
-    fig = bk.figure(width=width, height=height)
-    x = np.linspace(0, 100)
-    y = np.cumsum(np.random.uniform(size=len(x)))
-    fig.line(x, y)
-    fig.title.text = 'Placeholder: Survey Progress'
-    fig.xaxis.axis_label = 'Time'
-    fig.yaxis.axis_label = 'Progress'
-=======
     keep = exposures['PROGRAM'] != 'CALIB'
     exposures_nocalib = exposures[keep]
     exposures_nocalib = nights_last_observed(exposures_nocalib["TILEID", "MJD", "PROGRAM"])
@@ -315,7 +306,6 @@
                 date=[t1.strftime("%a, %d %b %Y %H:%M") for t1 in x_b],
             )
         )
->>>>>>> a6a8e7d4
 
     startend = np.array([np.min(exposures_nocalib['MJD']), np.min(exposures_nocalib['MJD']) + 365.2422*5])
     t1 = Time(startend, format='mjd', scale='utc')
@@ -406,7 +396,7 @@
     fig.legend.click_policy="hide"
     return fig
 
-<<<<<<< HEAD
+#- TODO: combine with get_hist, which has duplicate functionality
 def get_summaryhistogram(exposures, bins, attribute='AIRMASS', width=300, height=300, fill_color='blue'):
     '''
     Generates a histogram of values for exposures over the entire survey
@@ -433,8 +423,6 @@
     
     return fig
 
-=======
->>>>>>> a6a8e7d4
 def makeplots(exposures, tiles, outdir):
     '''
     Generates summary plots for the DESI survey QA
@@ -501,15 +489,12 @@
         display: flex;
         flex-direction: row;
         flex-flow: row wrap;
-<<<<<<< HEAD
         justify-content: space-around;
         padding: 20px;
     }
     
     p.sansserif {
         font-family: "Open Serif", Helvetica, sans-serif;
-=======
->>>>>>> a6a8e7d4
     }
     </style>
     </head>
@@ -525,7 +510,6 @@
 
     template += """
         <div class="flex-container">
-<<<<<<< HEAD
             <div class="column side"></div>          
             <div class="column middle">
                 <div class="header">
@@ -545,6 +529,8 @@
                 <div class="flex-container">
                     <div>{{ airmass_script }} {{airmass_div }}</div>
                     <div>{{ seeing_script }} {{ seeing_div }}</div>
+                    <div>{{ transp_hist_script }} {{ transp_hist_div }}</div>
+                    <div>{{ exposePerTile_hist_script }} {{ exposePerTile_hist_div }}</div>
                     <div>{{ exptime_script }} {{ exptime_div }}</div>
                 </div> 
                 
@@ -559,33 +545,6 @@
             </div>
             <div class="column side"></div>
         </div>
-=======
-            <div align="center">{{ skyplot_script }} {{ skyplot_div }}</div>
-            <div>{{ progress_script }} {{ progress_div }}</div>
-            <div>{{ progress_script_1 }} {{ progress_div_1 }}</div>
-        </div>
-
-        <p>Histograms: </p>
-
-        <div class="flex-container">
-            <div>{{ seeing_hist_script }} {{ seeing_hist_div }}</div>
-            <div>{{ airmass_hist_script }} {{ airmass_hist_div }}</div>
-            <div>{{ transp_hist_script }} {{ transp_hist_div }}</div>
-            <div>{{ exposePerTile_hist_script }} {{ exposePerTile_hist_div }}</div>
-        </div>
-        <br>
-        <div class="flex-container">
-            <div>{{ exposeTimes_hist_script }} {{ exposeTimes_hist_div }}</div>
-        </div>
-        <p>Summary Table: </p>
-
-        {{ summarytable_script }}
-
-        {{ summarytable_div }}
-
-        <p>etc.  Add more plots...</p>
-
->>>>>>> a6a8e7d4
     </body>
 
     </html>
@@ -603,21 +562,11 @@
     summarytable = get_summarytable(exposures)
     summarytable_script, summarytable_div = components(summarytable)
 
-<<<<<<< HEAD
-    airmass_hist = get_summaryhistogram(exposures, 20, attribute="AIRMASS")
+    seeing_hist = get_hist(exposures, "SEEING", "navy")
+    seeing_script, seeing_div = components(seeing_hist)
+
+    airmass_hist = get_hist(exposures, "AIRMASS", "green")
     airmass_script, airmass_div = components(airmass_hist)
-
-    seeing_hist = get_summaryhistogram(exposures, 20, attribute="SEEING")
-    seeing_script, seeing_div = components(seeing_hist)
-
-    exptime_hist = get_summaryhistogram(exposures, 20, attribute="EXPTIME")
-    exptime_script, exptime_div = components(exptime_hist)
-=======
-    seeing_hist = get_hist(exposures, "SEEING", "navy")
-    seeing_hist_script, seeing_hist_div = components(seeing_hist)
-
-    airmass_hist = get_hist(exposures, "AIRMASS", "green")
-    airmass_hist_script, airmass_hist_div = components(airmass_hist)
 
     transp_hist = get_hist(exposures, "TRANSP", "purple")
     transp_hist_script, transp_hist_div = components(transp_hist)
@@ -625,9 +574,8 @@
     exposePerTile_hist = get_exposuresPerTile_hist(exposures, "orange")
     exposePerTile_hist_script, exposePerTile_hist_div = components(exposePerTile_hist)
 
-    exposeTimes_hist = get_exposeTimes_hist(exposures)
-    exposeTimes_hist_script, exposeTimes_hist_div = components(exposeTimes_hist)
->>>>>>> a6a8e7d4
+    exptime_hist = get_exposeTimes_hist(exposures)
+    exptime_script, exptime_div = components(exptime_hist)
 
     #- Convert to a jinja2.Template object and render HTML
     html = jinja2.Template(template).render(
@@ -635,17 +583,11 @@
         progress_script=progress_script, progress_div=progress_div,
         progress_script_1=progress_script_1, progress_div_1=progress_div_1,
         summarytable_script=summarytable_script, summarytable_div=summarytable_div,
-<<<<<<< HEAD
         airmass_script=airmass_script, airmass_div=airmass_div, 
         seeing_script=seeing_script, seeing_div=seeing_div,
         exptime_script=exptime_script, exptime_div=exptime_div,
-=======
-        seeing_hist_script=seeing_hist_script, seeing_hist_div=seeing_hist_div,
-        airmass_hist_script=airmass_hist_script, airmass_hist_div=airmass_hist_div,
         transp_hist_script=transp_hist_script, transp_hist_div=transp_hist_div,
         exposePerTile_hist_script=exposePerTile_hist_script, exposePerTile_hist_div=exposePerTile_hist_div,
-        exposeTimes_hist_script=exposeTimes_hist_script, exposeTimes_hist_div=exposeTimes_hist_div
->>>>>>> a6a8e7d4
         )
 
     outfile = os.path.join(outdir, 'summary.html')
