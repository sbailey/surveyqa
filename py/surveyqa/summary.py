--- conflicted
+++ resolved
@@ -20,13 +20,10 @@
 import astropy.units as u
 from collections import Counter, OrderedDict
 
-<<<<<<< HEAD
-=======
 #- Avoid warnings from date & coord calculations in the future
 import warnings
 warnings.filterwarnings('ignore', 'ERFA function.*dubious year.*')
 warnings.filterwarnings('ignore', 'Tried to get polar motions for times after IERS data is valid.*')
->>>>>>> e91ed21b
 
 def nights_first_observed(exposures, tiles):
     '''
@@ -108,8 +105,8 @@
             tooltips="""
                 <font face="Arial" size="0">
                 <font color="blue"> TILEID: </font> @TILEID <br>
-                <font color="blue"> 1ST NIGHT/EXPID: </font> @NIGHT / @EXPID <br>
-                <font color="blue"> PROGRAM/PASS: </font> @PROGRAM / @PASS
+                <font color="blue"> PROGRAM/PASS: </font> @PROGRAM / @PASS <br>
+                <font color="blue"> 1ST NIGHT/EXPID: </font> @NIGHT / @EXPID
                 </font>
             """
         )
@@ -148,13 +145,8 @@
     for n in list(OrderedDict(Counter(night)).keys()):
         exp_night = exposures[exposures['NIGHT'] == n]
         attrib = exp_night[attribute]
-<<<<<<< HEAD
-        medians.append(np.median(attrib))
-
-=======
         medians.append(np.ma.median(attrib))  #- use masked median
-    
->>>>>>> e91ed21b
+
     return np.array(medians)
 
 def get_summarytable(exposures):
