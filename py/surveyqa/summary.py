"""
Summary plots of DESI survey progress and QA
"""

import sys, os
import numpy as np

import jinja2
from bokeh.embed import components
import bokeh
import bokeh.plotting as bk
from bokeh.models import ColumnDataSource, LinearColorMapper, ColorBar, HoverTool, CustomJS, HTMLTemplateFormatter, NumeralTickFormatter
from bokeh.models.widgets import NumberFormatter
from bokeh.models.widgets.tables import DataTable, TableColumn
from bokeh.layouts import gridplot
from bokeh.transform import transform
from astropy.time import Time, TimezoneInfo
from astropy.table import Table, join
from datetime import datetime, tzinfo
import astropy.units as u
from collections import Counter, OrderedDict

#- Avoid warnings from date & coord calculations in the future
import warnings
warnings.filterwarnings('ignore', 'ERFA function.*dubious year.*')
warnings.filterwarnings('ignore', 'Tried to get polar motions for times after IERS data is valid.*')

def nights_first_observed(exposures, tiles):
    '''
    Generates a list of the first night on which each tile was observed (mainly for use in color coding the skyplot).
    Uses numpy.unique, numpy.array

    Args:
        exposures: Table of exposures with columns ...
        tiles: Table of tile locations with columns...

    Returns two arrays:
        array of float values (meaning exact time of first exposure taken)
        array of integer values (the night, not the exact time)'''

    tiles_unique, indx = np.unique(exposures['TILEID'], return_index=True)
    nights = exposures['MJD'][indx]
    nights = nights[1:len(nights)]
    nights_int = np.array(nights.astype(int))

    return nights, nights_int

def get_skyplot(exposures, tiles, width=500, height=250, min_border_left=50, min_border_right=50):
    '''
    Generates sky plot of DESI survey tiles and progress. Colorcoded by night each tile was first
    observed, uses nights_first_observed function defined previously in this module to retrieve
    night each tile was first observed.

    Args:
        exposures: Table of exposures with columns ...
        tiles: Table of tile locations with columns ...

    Options:
        width, height: plot width and height in pixels
        min_border_left, min_border_right: set minimum width for external labels in pixels

    Returns bokeh Figure object
    '''
    keep = exposures['PROGRAM'] != 'CALIB'
    exposures_nocalib = exposures[keep]
    tiles_sorted = Table(np.sort(tiles, order='TILEID'))
    observed_tiles = np.in1d(tiles_sorted['TILEID'], exposures_nocalib['TILEID'])
    observed_exposures = np.in1d(exposures_nocalib['TILEID'], tiles_sorted['TILEID'])
    tiles_shared = tiles_sorted[observed_tiles]
    exposures_shared = exposures_nocalib[observed_exposures]

    tiles_unique, indx = np.unique(exposures_shared['TILEID'], return_index=True)
    nights = exposures_shared['NIGHT'][indx]
    nights_int = np.array(nights).astype(int)

    mjd = exposures_shared['MJD'][indx]
    mjd_int = np.array(mjd).astype(int)

    expid = exposures_shared['EXPID'][indx]
    expid_int = np.array(expid).astype(int)

    source = ColumnDataSource(data=dict(
        RA = tiles_sorted['RA'],
        DEC = tiles_sorted['DEC'],
        TILEID = tiles_sorted['TILEID'],
        PROGRAM = tiles_sorted['PROGRAM'].astype(str),
        PASS = tiles_sorted['PASS'].astype(int),
        NIGHT = ["NA" for _ in np.ones(len(tiles['TILEID']))],
        MJD = ["NA" for _ in np.ones(len(tiles['TILEID']))],
        EXPID = ["NA" for _ in np.ones(len(tiles['TILEID']))]
    ))

    source_obs = ColumnDataSource(data=dict(
        RA_obs = tiles_shared['RA'],
        DEC_obs = tiles_shared['DEC'],
        TILEID = tiles_shared['TILEID'],
        PROGRAM = tiles_shared['PROGRAM'].astype(str),
        PASS = tiles_shared['PASS'].astype(int),
        NIGHT = nights_int,
        MJD = mjd_int,
        EXPID = expid_int
    ))

    hover = HoverTool(
            tooltips="""
                <font face="Arial" size="0">
                <font color="blue"> TILEID: </font> @TILEID <br>
                <font color="blue"> PROGRAM/PASS: </font> @PROGRAM / @PASS <br>
                <font color="blue"> 1ST NIGHT/EXPID: </font> @NIGHT / @EXPID
                </font>
            """
        )

    color_mapper = LinearColorMapper(palette="Viridis256", low=mjd_int.min(), high=mjd_int.max())

    #making figure
    fig = bk.figure(width=width, height=height, min_border_left=min_border_left, min_border_right=min_border_right)

    #unobserved tiles
    fig.circle('RA', 'DEC', source=source, color='gray', radius=0.25)

    #observed tiles
    fig.circle('RA_obs', 'DEC_obs', color=transform('MJD', color_mapper), size=3, alpha=0.85, source=source_obs)
    color_bar = ColorBar(color_mapper=color_mapper, label_standoff=12, location=(0,0), title='MJD', width=5)
    fig.add_layout(color_bar, 'right')

    fig.xaxis.axis_label = 'RA [degrees]'
    fig.yaxis.axis_label = 'Declination [degrees]'
    fig.title.text = 'Observed Tiles, Nightly Progress'

    fig.add_tools(hover)

    return fig

def get_median(attribute, exposures):
    '''Get the median value for a given attribute for all nights for all exposures taken each night.
    Input:
        attributes: one of the labels in the exposure column, string
        exposures: table with the exposures data
    Output:
        returns a numpy array of the median values for each night
    '''
    night = exposures['NIGHT']
    medians = []
    for n in list(OrderedDict(Counter(night)).keys()):
        exp_night = exposures[exposures['NIGHT'] == n]
        attrib = exp_night[attribute]
<<<<<<< HEAD
        medians.append(np.median(attrib))
=======
        medians.append(np.ma.median(attrib))  #- use masked median
>>>>>>> b50bc26b

    return np.array(medians)

def get_summarytable(exposures):
    '''
    Generates a summary table of key values for each night observed. Uses collections.Counter(), OrderedDict()

    Args:
        exposures: Table of exposures with columns...

    Returns a bokeh DataTable object.
    '''
    night = exposures['NIGHT']
    sorted_total = OrderedDict(Counter(night))
    night_exps_total = np.array(sorted_total.values())

    #list of counts of each program for each night
    dct = []
    for n in list(sorted_total.keys()):
        keep = exposures['NIGHT'] == n
        nights_selected = exposures[keep]
        program_freq = Counter(nights_selected['PROGRAM'])
        dct.append(program_freq)

    #get the values out of the dictionaries above (in a specified order so we can splice later)
    counts = []
    for d in dct:
        for key in ['BRIGHT', 'GRAY', 'DARK', 'CALIB']:
            counts.append(d[key])

    #lists of counts of each program for each night
    brights = np.array([counts[i] for i in np.arange(0,len(counts), 4)])
    grays = np.array([counts[i] for i in np.arange(1,len(counts), 4)])
    darks = np.array([counts[i] for i in np.arange(2,len(counts), 4)])
    calibs = np.array([counts[i] for i in np.arange(3,len(counts), 4)])

    med_air = get_median('AIRMASS', exposures)
    med_seeing = get_median('SEEING', exposures)
    med_exptime = get_median('EXPTIME', exposures)
    med_transp = get_median('TRANSP', exposures)
    med_sky = get_median('SKY', exposures)

    source = ColumnDataSource(data=dict(
        nights = list(OrderedDict(Counter(exposures['NIGHT'])).keys()),
        totals = list(OrderedDict(Counter(exposures['NIGHT'])).values()),
        brights = brights,
        grays = grays,
        darks = darks,
        calibs = calibs,
        med_air = med_air,
        med_seeing = med_seeing,
        med_exptime = med_exptime,
        med_transp = med_transp,
        med_sky = med_sky,
    ))

    formatter = NumberFormatter(format='0,0.00')
    template_str = '<a href="night-<%= nights %>.html"' + ' target="_blank"><%= value%></a>'

    columns = [
        TableColumn(field='nights', title='NIGHT', width=100, formatter=HTMLTemplateFormatter(template=template_str)),
        TableColumn(field='totals', title='Total', width=50),
        TableColumn(field='brights', title='Bright', width=50),
        TableColumn(field='grays', title='Gray', width=50),
        TableColumn(field='darks', title='Dark', width=50),
        TableColumn(field='calibs', title='Calibs', width=50),
        TableColumn(field='med_exptime', title='Median Exp. Time', width=100),
        TableColumn(field='med_air', title='Median Airmass', width=100, formatter=formatter),
        TableColumn(field='med_seeing', title='Median Seeing', width=100, formatter=formatter),
        TableColumn(field='med_sky', title='Median Sky', width=100, formatter=formatter),
        TableColumn(field='med_transp', title='Median Transparency', width=115, formatter=formatter),
    ]

    summary_table = DataTable(source=source, columns=columns, width=900, sortable=True, fit_columns=False)
    return summary_table

def nights_last_observed(exposures):
    '''
    Generates a table of the last exposure for every unique TILEID.
    Mainly serves as a helper function for get_surveyprogress()

    Args:
        exposures: Table of exposures

    Returns Table object
    '''
    def last(arr):
        return arr[len(arr)-1]
    return exposures.group_by("TILEID").groups.aggregate(last)

tzone = TimezoneInfo(utc_offset = -7*u.hour)
t1 = Time(58821, format='mjd', scale='utc')
t = t1.to_datetime(timezone=tzone)

def get_surveyprogress(exposures, tiles, line_source, hover_follow, width=250, height=250, min_border_left=50, min_border_right=50):
    '''
    Generates a plot of survey progress (EXPOSEFAC) vs. time

    Args:
        exposures: Table of exposures with columns "PROGRAM", "TILEID", "MJD"
        tiles: Table of tile locations with columns "TILEID", "EXPOSEFAC", "PROGRAM"
        line_source: line_source for the horizontal gray cursor-tracking line
        hover_follow: HoverTool object for the horizontal gray cursor-tracking line

    Options:
        width, height: plot width and height in pixels
        min_border_left, min_border_right: set minimum width for external labels in pixels

    Returns bokeh Figure object
    '''
    keep = exposures['PROGRAM'] != 'CALIB'
    exposures_nocalib = exposures[keep]

    tne = join(nights_last_observed(exposures_nocalib["TILEID", "MJD"]), tiles, keys="TILEID", join_type='inner')
    tne.sort('MJD')

    def bgd(string):
        w = tne["PROGRAM"] == string
        if not any(w):
            return ([], [])
        tne_d = tne[w]
        x_d = np.array(tne_d['MJD'])
        y_d1 = np.array(tne_d['EXPOSEFAC'])
        s = 0
        y_d = np.array([])
        for i in y_d1:
            s += i
            y_d = np.append(y_d, s)
        y_d = y_d/np.sum(tiles[tiles["PROGRAM"] == string]["EXPOSEFAC"])
        t1 = Time(x_d, format='mjd', scale='utc')
        t = t1.to_datetime(timezone=tzone)
        return (t, y_d)

    hover = HoverTool(
            names=["D", "G", "B"],
            tooltips=[
                ("DATE", "@date"),
                ("TOTAL PERCENTAGE", "@y")
            ]
        )

    fig1 = bk.figure(plot_width=width, plot_height=height, title = "Progress(ExposeFac Weighted) vs Time", x_axis_label = "Time", y_axis_label = "Fraction", x_axis_type="datetime", min_border_left=min_border_left, min_border_right=min_border_right)
    fig1.xaxis.axis_label_text_color = '#ffffff'
    x_d, y_d = bgd("DARK")
    x_g, y_g = bgd("GRAY")
    x_b, y_b = bgd("BRIGHT")

    source_d = ColumnDataSource(
            data=dict(
                x=x_d,
                y=y_d,
                date=[t1.strftime("%a, %d %b %Y %H:%M") for t1 in x_d],
            )
        )
    source_g = ColumnDataSource(
            data=dict(
                x=x_g,
                y=y_g,
                date=[t1.strftime("%a, %d %b %Y %H:%M") for t1 in x_g],
            )
        )
    source_b = ColumnDataSource(
            data=dict(
                x=x_b,
                y=y_b,
                date=[t1.strftime("%a, %d %b %Y %H:%M") for t1 in x_b],
            )
        )

    startend = np.array([np.min(tne['MJD']), np.min(tne['MJD']) + 365.2422*5])
    t1 = Time(startend, format='mjd', scale='utc')
    t = t1.to_datetime(timezone=tzone)
    source_line = ColumnDataSource(
            data=dict(
                x=t,
                y=[0, 1],
                date=[t1.strftime("%a, %d %b %Y %H:%M") for t1 in t],
            )
        )

    fig1.xaxis.major_label_orientation = np.pi/4

    fig1.line('x', 'y', source=source_d, line_width=2, color = "red", legend = "DARK", name = "D")
    fig1.line('x', 'y', source=source_g, line_width=2, color = "blue", legend = "GREY", name = "G")
    fig1.line('x', 'y', source=source_b, line_width=2, color = "green", legend = "BRIGHT", name = "B")
    fig1.line('x', 'y', source=source_line, line_width=2, color = "grey", line_dash = "dashed")
    fig1.segment(x0='x', y0=0, x1='x', y1=1, color='grey', line_width=1, source=line_source)

    fig1.legend.location = "top_left"
    fig1.legend.click_policy="hide"
    fig1.legend.spacing = 0

    fig1.add_tools(hover)
    fig1.add_tools(hover_follow)
    return fig1

def get_surveyTileprogress(exposures, tiles, line_source, hover_follow, width=250, height=250, min_border_left=50, min_border_right=50):
    '''
    Generates a plot of survey progress (total tiles) vs. time

    Args:
        exposures: Table of exposures with columns "PROGRAM", "MJD", "TILEID"
        tiles: Table of tile locations with columns "TILEID", "PROGRAM"
        line_source: line_source for the horizontal gray cursor-tracking line
        hover_follow: HoverTool object for the horizontal gray cursor-tracking line

    Options:
        width, height: plot width and height in pixels
        min_border_left, min_border_right: set minimum width for external labels in pixels

    Returns bokeh Figure object
    '''
    keep = exposures['PROGRAM'] != 'CALIB'
    exposures_nocalib = exposures[keep]
    exposures_nocalib = nights_last_observed(exposures_nocalib["TILEID", "MJD", "PROGRAM"])
    exposures_nocalib.sort('MJD')

    tzone = TimezoneInfo(utc_offset = -7*u.hour)

    def bgd(string):
        w = exposures_nocalib["PROGRAM"] == string
        if not any(w):
            return ([], [])
        tne_d = exposures_nocalib[w]
        x_d = np.array(tne_d['MJD'])
        s = 0
        y_d = np.array([])
        for i in x_d:
            s += 1
            y_d = np.append(y_d, s)
        if x_d == []:
            return ([], [])
        t1 = Time(x_d, format='mjd', scale='utc')
        t = t1.to_datetime(timezone=tzone)
        return (t, y_d)

    hover = HoverTool(
            names=["G", "D", "B"],
            tooltips=[
                ("DATE", "@date"),
                ("# tiles", "@y")
            ]
        )

    fig = bk.figure(plot_width=width, plot_height=height, title = "# tiles vs time", x_axis_label = "Time",
                    y_axis_label = "# tiles", x_axis_type="datetime", min_border_left=min_border_left, min_border_right=min_border_right)
    fig.xaxis.axis_label_text_color = '#ffffff'
    x_d, y_d = bgd("DARK")
    x_g, y_g = bgd("GRAY")
    x_b, y_b = bgd("BRIGHT")

    source_d = ColumnDataSource(
            data=dict(
                x=x_d,
                y=y_d,
                date=[t1.strftime("%a, %d %b %Y %H:%M") for t1 in x_d],
            )
        )
    source_g = ColumnDataSource(
            data=dict(
                x=x_g,
                y=y_g,
                date=[t1.strftime("%a, %d %b %Y %H:%M") for t1 in x_g],
            )
        )
    source_b = ColumnDataSource(
            data=dict(
                x=x_b,
                y=y_b,
                date=[t1.strftime("%a, %d %b %Y %H:%M") for t1 in x_b],
            )
        )

    startend = np.array([np.min(exposures_nocalib['MJD']), np.min(exposures_nocalib['MJD']) + 365.2422*5])
    t1 = Time(startend, format='mjd', scale='utc')
    t = t1.to_datetime(timezone=tzone)
    source_line_d = ColumnDataSource(
            data=dict(
                x=t,
                y=[0, len(tiles[tiles["PROGRAM"] == "DARK"])],
                date=[t1.strftime("%a, %d %b %Y %H:%M") for t1 in t],
            )
        )

    source_line_g = ColumnDataSource(
            data=dict(
                x=t,
                y=[0, len(tiles[tiles["PROGRAM"] == "GRAY"])],
                date=[t1.strftime("%a, %d %b %Y %H:%M") for t1 in t],
            )
        )

    source_line_b = ColumnDataSource(
            data=dict(
                x=t,
                y=[0, len(tiles[tiles["PROGRAM"] == "BRIGHT"])],
                date=[t1.strftime("%a, %d %b %Y %H:%M") for t1 in t],
            )
        )

    fig.xaxis.major_label_orientation = np.pi/4

    fig.line('x', 'y', source=source_line_d, line_width=2, color = "red", line_dash = "dashed", alpha = 0.5)
    fig.line('x', 'y', source=source_line_g, line_width=2, color = "blue", line_dash = "dashed", alpha = 0.5)
    fig.line('x', 'y', source=source_line_b, line_width=2, color = "green", line_dash = "dashed", alpha = 0.5)
    fig.line('x', 'y', source=source_d, line_width=2, color = "red", legend = "DARK", name = "D")
    fig.line('x', 'y', source=source_g, line_width=2, color = "blue", legend = "GRAY", name = "G")
    fig.line('x', 'y', source=source_b, line_width=2, color = "green", legend = "BRIGHT", name = "B")
    fig.segment(x0='x', y0=0, x1='x', y1=8000, color='grey', line_width=1, source=line_source)

    fig.legend.location = "top_left"
    fig.legend.click_policy="hide"
    fig.legend.spacing = 0

    fig.add_tools(hover)
    fig.add_tools(hover_follow)
    return fig

def get_linked_progress_plots(exposures, tiles, width=300, height=300, min_border_left=50, min_border_right=50):
    '''
    Generates linked progress plots of frac(EXPOSEFAC) vs. time, and (total # of tiles) vs. time

    Args:
        exposures: Table of exposures with columns "PROGRAM", "MJD", "TILEID"
        tiles: Table of tile locations with columns "TILEID", "EXPOSEFAC", "PROGRAM"

    Options:
        width, height: plot width and height in pixels
        min_border_left, min_border_right: set minimum width for external labels in pixels

    Returns bokeh Layout object
    '''

    # Data Source for the curser-following vertical line on the progress plots
    first_expose = np.min(exposures['MJD'])
    startend = np.array([first_expose, first_expose + 365.2422*5])
    startend_t = Time(startend, format='mjd', scale='utc')
    startend_t = startend_t.to_datetime(timezone=tzone)

    line_source = ColumnDataSource(data=dict(x=[t], lower=[startend_t[0]], upper=[startend_t[1]]))

    # js code is used as the callback for the HoverTool
    js = '''
    /// get mouse data (location of pointer in the plot)
    var geometry = cb_data['geometry'];

    /// get the current value of x in line_source
    var data = line_source.data;
    var x = data['x'];

    /// if the mouse is indeed hovering over the plot, change the line_source value
    if (isFinite(geometry.x) && (geometry.x >= data['lower'][0]) && (geometry.x <= data['upper'][0])) {
      x[0] = geometry.x
      line_source.change.emit();
    }
    '''

    hover_follow = HoverTool(tooltips=None,
                          point_policy='follow_mouse',
                          callback=CustomJS(code=js, args={'line_source': line_source}))

    surveyprogress = get_surveyprogress(exposures, tiles, line_source, hover_follow, width=width, height=height, min_border_left=min_border_left, min_border_right=min_border_right)
    tileprogress = get_surveyTileprogress(exposures, tiles, line_source, hover_follow, width=width, height=height, min_border_left=min_border_left, min_border_right=min_border_right)
    return gridplot([surveyprogress, tileprogress], ncols=2, plot_width=width, plot_height=height, toolbar_location='right')

def get_hist(exposures, attribute, color, width=250, height=250, min_border_left=50, min_border_right=50):
    '''
    Generates a histogram of the attribute provided for the given exposures table

    Args:
        exposures: Table of exposures with columns "PROGRAM" and attribute
        attribute: String; must be the label of a column in exposures
        color: String; color of the histogram

    Options:
        width, height: plot width and height in pixels
        min_border_left, min_border_right: set minimum width for external labels in pixels

    Returns bokeh Figure object
    '''
    keep = exposures['PROGRAM'] != 'CALIB'
    exposures_nocalib = exposures[keep]

    hist, edges = np.histogram(exposures_nocalib[attribute], density=True, bins=50)

    fig_0 = bk.figure(plot_width=width, plot_height=height,
                    x_axis_label = attribute.title(),
                    min_border_left=min_border_left, min_border_right=min_border_right,
                    title = 'title')

    fig_0.quad(top=hist, bottom=0, left=edges[:-1], right=edges[1:], fill_color=color, alpha=0.5)
    fig_0.toolbar_location = None
    fig_0.title.text_color = '#ffffff'

    if attribute == 'TRANSP':
        fig_0.xaxis.axis_label = 'Transparency'

    if attribute == 'HOURANGLE':
        fig_0.xaxis.axis_label = 'Hour Angle'

    return fig_0

def get_exposuresPerTile_hist(exposures, color, width=250, height=250, min_border_left=50, min_border_right=50):
    '''
    Generates a histogram of the number of exposures per tile for the given
    exposures table

    Args:
        exposures: Table of exposures with column "TILEID"
        color: String; color of the histogram

    Options:
        width, height: plot width and height in pixels
        min_border_left, min_border_right: set minimum width for external labels in pixels
        min_border_left, min_border_right: set minimum width for external labels in pixels

    Returns bokeh Figure object
    '''
    keep = exposures['PROGRAM'] != 'CALIB'
    exposures_nocalib = exposures[keep]

    exposures_nocalib["ones"] = 1
    exposures_nocalib = exposures_nocalib["ones", "TILEID"]
    exposures_nocalib = exposures_nocalib.group_by("TILEID")
    exposures_nocalib = exposures_nocalib.groups.aggregate(np.sum)

    hist, edges = np.histogram(exposures_nocalib["ones"], density=True, bins=np.arange(0, np.max(exposures_nocalib["ones"])+1))

    fig_3 = bk.figure(plot_width=width, plot_height=height,
                    x_axis_label = "# Exposures per Tile",
                    title = 'title',
                    min_border_left=min_border_left, min_border_right=min_border_right)
    fig_3.quad(top=hist, bottom=0, left=edges[:-1], right=edges[1:], fill_color="orange", alpha=0.5)
    fig_3.toolbar_location = None
    fig_3.title.text_color = '#ffffff'
    return fig_3

def get_exposeTimes_hist(exposures, width=500, height=300, min_border_left=50, min_border_right=50):
    '''
    Generates three overlaid histogram of the exposure times for the given
    exposures table. Each of the histograms correspond to different
    PROGRAM type: DARK, GREY, BRIGHT

    Args:
        exposures: Table of exposures with columns "PROGRAM", "EXPTIME"

    Options:
        width, height: plot width and height in pixels

    Returns bokeh Figure object
    '''
    keep = exposures['PROGRAM'] != 'CALIB'
    exposures_nocalib = exposures[keep]

    fig = bk.figure(plot_width=width, plot_height=height, title = "Exposure Times",
                    x_axis_label = "Exposure Time", min_border_left=min_border_left, min_border_right=min_border_right)

    def exptime_dgb(program, color):
        '''
        Adds a histogram to fig that correspond to the program of the argument with the color provided.
        The histogram will be exposure time per exposure.

        Args:
            program: String of the desired program name
            color: Color of histogram
        '''
        w = exposures_nocalib["PROGRAM"] == program
        if not any(w):
            return
        a = exposures_nocalib[w]
        hist, edges = np.histogram(a["EXPTIME"], density=True, bins=50)
        fig.quad(top=hist, bottom=0, left=edges[:-1], right=edges[1:], fill_color=color, alpha=0.5, legend = program)

    exptime_dgb("DARK", "red")
    exptime_dgb("GRAY", "blue")
    exptime_dgb("BRIGHT", "green")

    fig.legend.click_policy="hide"
    fig.toolbar_location = None
    fig.yaxis[0].formatter = NumeralTickFormatter(format="0.000")
    fig.yaxis.major_label_orientation = np.pi/4

    return fig

def get_moonplot(exposures, width=250, height=250, min_border_left=50, min_border_right=50):
    '''
    Generates a scatter plot of MOONFRAC vs MOONALT. Each point is then colored
    with a gradient corresponding to its MOONSEP.

    Args:
        exposures: Table of exposures with columns "MOONFRAC", "MOONALT", "MOONSEP"

    Options:
        width, height: plot width and height in pixels
        min_border_left, min_border_right: set minimum width for external labels in pixels

    Returns bokeh Figure object
    '''
    p = bk.figure(plot_width=width, plot_height=height, x_axis_label = "Moon Fraction",
     y_axis_label = "Moon Altitude", min_border_left=min_border_left, min_border_right=min_border_right)

    keep = exposures['PROGRAM'] != 'CALIB'
    exposures_nocalib = exposures[keep]
    color_mapper = LinearColorMapper(palette="Magma256", low=0, high=180)

    source = ColumnDataSource(data=dict(
            MOONFRAC = exposures_nocalib["MOONFRAC"],
            MOONALT = exposures_nocalib["MOONALT"],
            MOONSEP = exposures_nocalib["MOONSEP"]
        ))

    color_bar = ColorBar(color_mapper=color_mapper, label_standoff=12, location=(0,0), width=5)
    p.add_layout(color_bar, 'right')
    p.title.text = 'Moon Fraction vs Moon Altitude, colored with MOONSEP'

    p.circle("MOONFRAC", "MOONALT", color=transform('MOONSEP', color_mapper), alpha=0.5, source=source)
    return p

def get_expTimePerTile(exposures, width=250, height=250, min_border_left=50, min_border_right=50):
    '''
    Generates three overlaid histogram of the total exposure time per tile for the given
    exposures table. Each of the histograms correspond to different
    PROGRAM type: DARK, GREY, BRIGHT

    Args:
        exposures: Table of exposures with columns "PROGRAM", "EXPTIME"

    Options:
        width, height: plot width and height in pixels
        min_border_left, min_border_right: set minimum width for external labels in pixels

    Returns bokeh Figure object
    '''
    keep = exposures['PROGRAM'] != 'CALIB'
    exposures_nocalib = exposures[keep]
    exposures_nocalib = exposures_nocalib["PROGRAM", "TILEID", "EXPTIME"]

    fig = bk.figure(plot_width=width, plot_height=height, title = "Total Exposure Time Per Tile Histogram",
                    x_axis_label = "Total Exposure Time", min_border_left=min_border_left, min_border_right=min_border_right)

    def sum_or_first(i):
        if type(i[0]) is str:
            return i[0]
        return np.sum(i)

    def total_exptime_dgb(program, color):
        '''
        Adds a histogram to fig that correspond to the program of the argument with the color provided.
        The histogram will be Total Exposure Time per Tile.

        Args:
            program: String of the desired program name
            color: Color of histogram
        '''
        a = exposures_nocalib.group_by("TILEID").groups.aggregate(sum_or_first)
        w = a["PROGRAM"] == program
        if not any(w):
            return
        a = a[w]
        hist, edges = np.histogram(a["EXPTIME"], density=True, bins=50)
        fig.quad(top=hist, bottom=0, left=edges[:-1], right=edges[1:], fill_color=color, alpha=0.5, legend = program)


    total_exptime_dgb("DARK", "red")
    total_exptime_dgb("GRAY", "blue")
    total_exptime_dgb("BRIGHT", "green")

    fig.legend.click_policy="hide"
    fig.yaxis[0].formatter = NumeralTickFormatter(format="0.000")
    fig.yaxis.major_label_orientation = np.pi/4

    return fig

def makeplots(exposures, tiles, outdir):
    '''
    Generates summary plots for the DESI survey QA

    Args:
        exposures: Table of exposures with columns ...
        tiles: Table of tile locations with columns ...
        outdir: directory to write the files

    Writes outdir/summary.html
    '''

    #- Generate HTML header separately so that we can get the right bokeh
    #- version in there without mucking up the python string formatting
    header = """
    <!DOCTYPE html>
    <html lang="en-US">

    <link
        href="https://cdn.pydata.org/bokeh/release/bokeh-{version}.min.css"
        rel="stylesheet" type="text/css"
    >
    <link
        href="https://cdn.pydata.org/bokeh/release/bokeh-tables-{version}.min.css"
        rel="stylesheet" type="text/css"
    >
    <script
        src="https://cdn.pydata.org/bokeh/release/bokeh-{version}.min.js"
    ></script>
    <script src="https://cdn.pydata.org/bokeh/release/bokeh-tables-{version}.min.js"
    ></script>
    """.format(version=bokeh.__version__)

    #- Now add the HTML body with template placeholders for plots
    template = header + """
    <head>
    <style>
    body {
        margin: 0;
    }

    .header {
        font-family: "Open Serif", Arial, Helvetica, sans-serif;
        background-color: #f1f1f1;
        padding: 10px;
        text-align: left;
        justify: space-around;
    }

    .column {
        float: center;
    }

    .column.side {
        width = 10%;
    }

    .column.middle {
        width = 80%;
    }

    .flex-container {
        display: flex;
        flex-direction: row;
        flex-flow: row wrap;
        justify-content: flex-start;
        padding: 10px;
        align-items: flex-end;
    }

    p.sansserif {
        font-family: "Open Serif", Helvetica, sans-serif;
    }
    </style>
    </head>
    """

    template += """
    <body>
        <div class="flex-container">
            <div class="column side"></div>
            <div class="column middle">
                <div class="header">
                    <p class='sansserif'>DESI Survey QA through {}</p>
        </div>
    """.format(max(exposures['NIGHT']))

    template += """
                <div class="flex-container">
                    <div>{{ skyplot_script }} {{ skyplot_div }}</div>
                    <div>{{ progress_script }} {{ progress_div }}</div>
                </div>

                <div class="header">
                    <p class="sansserif">Observing Conditions</p>
                </div>

                <div class="flex-container">
                    <div>{{ airmass_script }} {{ airmass_div }}</div>
                    <div>{{ seeing_script }} {{ seeing_div }}</div>
                    <div>{{ transp_hist_script }} {{ transp_hist_div }}</div>
                    <div>{{ exposePerTile_hist_script }} {{ exposePerTile_hist_div }}</div>
                    <div>{{ brightness_script }} {{ brightness_div }}</div>
                    <div>{{ hourangle_script }} {{ hourangle_div }}</div>
                    <div>{{ moonplot_script }} {{ moonplot_div }}</div>
                    <div>{{ exptime_script }} {{ exptime_div }}</div>
                    <div>{{ expTimePerTile_script}} {{ expTimePerTile_div }}</div>
                </div>

                <div class="header">
                    <p class="sansserif">Summary Table</p>
                </div>

                <div class="flex-container">
                    {{ summarytable_script }}
                    {{ summarytable_div }}
                </div>
            </div>
            <div class="column side"></div>
        </div>
    </body>

    </html>
    """

    min_border = 30

    skyplot = get_skyplot(exposures, tiles, 500, 300, min_border_left=min_border, min_border_right=min_border)
    skyplot_script, skyplot_div = components(skyplot)

    progressplot = get_linked_progress_plots(exposures, tiles, 375, 300, min_border_left=min_border, min_border_right=min_border)
    progress_script, progress_div = components(progressplot)

    summarytable = get_summarytable(exposures)
    summarytable_script, summarytable_div = components(summarytable)

    seeing_hist = get_hist(exposures, "SEEING", "navy", 250, 250, min_border_left=min_border, min_border_right=min_border)
    seeing_script, seeing_div = components(seeing_hist)

    airmass_hist = get_hist(exposures, "AIRMASS", "green", 250, 250, min_border_left=min_border, min_border_right=min_border)
    airmass_script, airmass_div = components(airmass_hist)

    transp_hist = get_hist(exposures, "TRANSP", "purple", 250, 250, min_border_left=min_border, min_border_right=min_border)
    transp_hist_script, transp_hist_div = components(transp_hist)

    exposePerTile_hist = get_exposuresPerTile_hist(exposures, "orange", 250, 250, min_border_left=min_border, min_border_right=min_border)
    exposePerTile_hist_script, exposePerTile_hist_div = components(exposePerTile_hist)

    exptime_hist = get_exposeTimes_hist(exposures, 500, 250, min_border_left=min_border, min_border_right=min_border)
    exptime_script, exptime_div = components(exptime_hist)

    moonplot = get_moonplot(exposures, 500, 250, min_border_left=min_border, min_border_right=min_border)
    moonplot_script, moonplot_div = components(moonplot)

    brightnessplot = get_hist(exposures, "SKY", "maroon", 250, 250, min_border_left=min_border, min_border_right=min_border)
    brightness_script, brightness_div = components(brightnessplot)

    hourangleplot = get_hist(exposures, "HOURANGLE", "magenta", 250, 250, min_border_left=min_border, min_border_right=min_border)
    hourangle_script, hourangle_div = components(hourangleplot)

    expTimePerTile_plot = get_expTimePerTile(exposures, 500, 250, min_border_left=min_border, min_border_right=min_border)
    expTimePerTile_script, expTimePerTile_div = components(expTimePerTile_plot)

    #- Convert to a jinja2.Template object and render HTML
    html = jinja2.Template(template).render(
        skyplot_script=skyplot_script, skyplot_div=skyplot_div,
        progress_script=progress_script, progress_div=progress_div,
        summarytable_script=summarytable_script, summarytable_div=summarytable_div,
        airmass_script=airmass_script, airmass_div=airmass_div,
        seeing_script=seeing_script, seeing_div=seeing_div,
        exptime_script=exptime_script, exptime_div=exptime_div,
        transp_hist_script=transp_hist_script, transp_hist_div=transp_hist_div,
        exposePerTile_hist_script=exposePerTile_hist_script, exposePerTile_hist_div=exposePerTile_hist_div,
        moonplot_script=moonplot_script, moonplot_div=moonplot_div,
        brightness_script=brightness_script, brightness_div=brightness_div,
        hourangle_script=hourangle_script, hourangle_div=hourangle_div,
        expTimePerTile_script=expTimePerTile_script, expTimePerTile_div=expTimePerTile_div,
        )

    outfile = os.path.join(outdir, 'summary.html')
    with open(outfile, 'w') as fx:
        fx.write(html)

    print('Wrote summary QA to {}'.format(outfile))<|MERGE_RESOLUTION|>--- conflicted
+++ resolved
@@ -145,11 +145,7 @@
     for n in list(OrderedDict(Counter(night)).keys()):
         exp_night = exposures[exposures['NIGHT'] == n]
         attrib = exp_night[attribute]
-<<<<<<< HEAD
-        medians.append(np.median(attrib))
-=======
         medians.append(np.ma.median(attrib))  #- use masked median
->>>>>>> b50bc26b
 
     return np.array(medians)
 
