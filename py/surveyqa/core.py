--- conflicted
+++ resolved
@@ -4,13 +4,10 @@
 
 import sys, os, shutil
 import numpy as np
-<<<<<<< HEAD
 import re
 from os import walk
-=======
 import bokeh
 import urllib.request
->>>>>>> bc158d3a
 
 import surveyqa.summary
 import surveyqa.nightly
@@ -155,17 +152,12 @@
     elif show_summary!="no":
         raise ValueError('show_summary should be "all", "subset", or "no". The value of show_summary was: {}'.format(show_summary))
 
-<<<<<<< HEAD
     nights_sub = sorted(set(exposures_sub['NIGHT']))
     generate_js(outdir, nights_sub, nights != None)
 
-    for night in nights_sub:
-        surveyqa.nightly.makeplots(night, exposures_sub, tiles, outdir)
-=======
     pool = mp.Pool(mp.cpu_count())
     
     pool.starmap(surveyqa.nightly.makeplots, [(night, exposures_sub, tiles, outdir) for night in sorted(set(exposures_sub['NIGHT']))])
 
     pool.close()
-    pool.join()
->>>>>>> bc158d3a
+    pool.join()