"""
Plots for daily DESI observing
"""

from __future__ import absolute_import, division, print_function
import sys, os
import numpy as np
import bokeh as bk

import jinja2
from bokeh.embed import components
import bokeh
import bokeh.plotting as bk
from bokeh.models import ColumnDataSource

from astropy.time import Time
from bokeh.models import HoverTool, ColorBar
from bokeh.layouts import gridplot
from astropy.table import join
from astropy.time import TimezoneInfo
import astropy.units as u
from datetime import tzinfo
from datetime import datetime
from bokeh.models.glyphs import HBar
from bokeh.models import LabelSet, FactorRange
from bokeh.palettes import Spectral6, viridis
from bokeh.transform import factor_cmap, factor_mark, linear_cmap
from bokeh.models.widgets.tables import DataTable, TableColumn
    

def find_night(exposures, night):
    """
    Generates a subtable of exposures corresponding to data from a single night N and adds column TIME
    
    ARGS:
        exposures : Table of exposures with columns...
        night : String representing a single value in the NIGHT column of the EXPOSURES table
    
    Returns an astropy table object
    """
    #- Filters by NIGHT
    exposures = exposures[exposures['NIGHT'] == night]
    
    #- Creates DateTime objects in Arizona timezone
    mjds = np.array(exposures['MJD'])
    tzone = TimezoneInfo(utc_offset = -7*u.hour)
    times = [Time(mjd, format='mjd', scale='utc').to_datetime(timezone=tzone) for mjd in mjds]    
    
    #- Adds times to table
    exposures['TIME'] = times
    
    return exposures


def get_timeseries(exposures, name):
    """
    Generates times and values arrays for column `name`
    
    ARGS:
        exposures : Table of exposures with columns...
        name : String corresponding to a column in EXPOSURES
    
    Returns numpy array objects
    """
    x = np.array(exposures['TIME'])
    y = np.array(exposures[name])
    
    return x, y


def plot_timeseries(times, values, name, color, x_range=None, title=None, width=400, height=150):
    """
    Plots VALUES vs. TIMES

    ARGS:
        times : array of times in hours
        values : array of values to plot
        name : string name of this timeseries
        color : color for plotted data points
        x_range : a range of x values to link multiple plots together
    
    Options:
        height, width = height and width of the graph in pixels
        x_range = x-axis range of the graph
        title = graph title

    Returns bokeh figure object
    """
    fig = bk.figure(width=width, height=height, toolbar_location=None, 
                    x_axis_type='datetime', x_range=x_range, 
                    active_scroll='wheel_zoom', title=title)
    fig.line(times, values)
    fig.circle(times, values, line_color=color, fill_color='white', size=6, line_width=2)
    
    #- Formatting
    fig.ygrid.grid_line_color = None
    fig.xgrid.grid_line_color = None
    fig.outline_line_color = None
    fig.yaxis.axis_label = name

    return fig


def get_nightlytable(exposures):
    '''
    Generates a summary table of the exposures from the night observed.
    
    Args:
        exposures: Table of exposures with columns...
        
    Returns a bokeh DataTable object.
    '''
    
    source = ColumnDataSource(data=dict(
        expid = np.array(exposures['EXPID']),
        flavor = np.array(exposures['FLAVOR'], dtype='str'),
        program = np.array(exposures['PROGRAM'], dtype='str'),
        exptime = np.array(exposures['EXPTIME']),
        tileid = np.array(exposures['TILEID']),
    ))

    columns = [
        TableColumn(field='expid', title='Exposure ID'),
        TableColumn(field='flavor', title='Flavor'),
        TableColumn(field='program', title='Program'),
        TableColumn(field='exptime', title='Exposure Time'),
        TableColumn(field='tileid', title='Tile ID'),  
    ]

    nightly_table = DataTable(source=source, columns=columns, sortable=True)
    
    return nightly_table


def get_skypathplot(exposures, tiles, width=600, height=300):
    """
    Generate a plot which maps the location of tiles observed on NIGHT
    
    ARGS:
        exposures : Table of exposures with columns specific to a single night
        tiles: Table of tile locations with columns ...
    
    Options:
        height, width = height and width of the graph in pixels
        
    Returns a bokeh figure object
    """    
    #- Merges tiles data for all exposures on a single night N
    tiles_and_exps = join(exposures, tiles['STAR_DENSITY', 'EXPOSEFAC', 'OBSCONDITIONS', 'TILEID'], keys='TILEID')
    
    #- Create a linear range object for each element of TIME to use for color mapping
    TIMES = range(len(tiles_and_exps['TIME']))

    #- Converts data format into ColumnDataSource
    src = ColumnDataSource(data={'RA':np.array(tiles_and_exps['RA']), 
                                 'DEC':np.array(tiles_and_exps['DEC']), 
                                 'EXPID':np.array(tiles_and_exps['EXPID']),
                                 'PROGRAM':np.array([str(n) for n in tiles_and_exps['PROGRAM']]),
                                 'TIME':TIMES})
    
    #- Plot options
    night_name = exposures['NIGHT'][0]
    string_date = night_name[:4] + "-" + night_name[4:6] + "-" + night_name[6:]

    fig = bk.figure(width=width, height=height, title='Tiles observed on ' + string_date)
    fig.yaxis.axis_label = 'Declination'
    fig.xaxis.axis_label = 'Right Ascension'

    #- Plots all tiles
    unobs = fig.circle(tiles['RA'], tiles['DEC'], color='gray', size=1)
    
    #- Shape-coding for program
    EXPTYPES = ['DARK', 'GRAY', 'BRIGHT']
    MARKERS = ['hex', 'square', 'triangle']
    shapes = factor_mark(field_name='PROGRAM', markers=MARKERS, factors=EXPTYPES)
    
    #- Color-coding for time of night
    mapper = linear_cmap(field_name='TIME', palette=viridis(len(TIMES)), low=min(TIMES), high=max(TIMES))
    
    #- Plots tiles observed on NIGHT
    obs = fig.scatter('RA', 'DEC', size=8, fill_alpha=0.8, legend='PROGRAM', source=src, marker=shapes, color=mapper)
    fig.line(src.data['RA'], src.data['DEC'], color='navy', alpha=0.4)

    #- Adds hover tool, color bar
    TOOLTIPS = [("(RA, DEC)", "($x, $y)"), ("EXPID", "@EXPID")]
    obs_hover = HoverTool(renderers = [obs], tooltips=TOOLTIPS)
    colorbar = ColorBar(color_mapper=mapper['transform'], width=8,  location=(0,0))
    fig.add_layout(colorbar, 'right')
    fig.add_tools(obs_hover)

    return fig


def get_exptype_counts(exposures, calibs, width=300, height=300):
    """
    Generate a horizontal bar plot showing the counts for each type of
    exposure grouped by whether they have FLAVOR='science' or PROGRAM='calib'

    ARGS:
        exposures : a table of exposures which only contain those with FLAVOR='science'
        calibs : a table of exposures which only contains those with PROGRAm='calibs'
    """
    darks = len(exposures[exposures['PROGRAM'] == 'DARK'])
    grays = len(exposures[exposures['PROGRAM'] == 'GRAY'])
    brights = len(exposures[exposures['PROGRAM'] == 'BRIGHTS'])

    arcs = len(calibs[calibs['FLAVOR'] == 'arc'])
    flats = len(calibs[calibs['FLAVOR'] == 'flat'])
    zeroes = len(calibs[calibs['FLAVOR'] == 'zero'])

    types = [('calib', 'ZERO'), ('calib', 'FLAT'), ('calib', 'ARC'),
            ('science', 'BRIGHT'), ('science', 'GRAY'), ('science', 'DARK')]
    counts = np.array([zeroes, flats, arcs, brights, grays, darks])

    src = ColumnDataSource({'types':types, 'counts':counts})

    p = bk.figure(width=width, height=height,
                  y_range=FactorRange(*types), title='Exposure Type Counts',
                  toolbar_location=None)
    p.hbar(y='types', right='counts', left=0, height=0.5, line_color='white',
           fill_color=factor_cmap('types', palette=Spectral6, factors=types), source=src)


    labels = LabelSet(x='counts', y='types', text='counts', level='glyph', source=src,
                      render_mode='canvas', x_offset=5, y_offset=-10, text_color='gray', text_font='sans-serif')
    p.add_layout(labels)

    p.ygrid.grid_line_color=None

    return p


def overlaid_hist(all_exposures, night_exposures, attribute, color, width=300, height=150):
    """
    Generates an overlaid histogram for a single attribute comparing the distribution 
    for all of the exposures vs. those from just one night
    
    ARGS:
        all_exposures : a table of all the science exposures
        night_exposures : a table of all the science exposures for a single night
        attribute : a string name of a column in the exposures tables
        color : color of histogram
    Options:
        height, width = height and width of the graph in pixels
    
    Returns a bokeh figure object
    """
    hist_all, edges_all = np.histogram(np.array(all_exposures[attribute]), density=True, bins=50)
    hist_night, edges_night = np.histogram(np.array(night_exposures[attribute]), density=True, bins=50)

    fig = bk.figure(plot_width=width, plot_height=height, # title = attribute + " Histogram",
                    x_axis_label = attribute, y_axis_label = "Distribution")
    fig.quad(top=hist_all, bottom=0, left=edges_all[:-1], right=edges_all[1:], fill_color=color, alpha=0.2)
    fig.quad(top=hist_night, bottom=0, left=edges_night[:-1], right=edges_night[1:], fill_color=color, alpha=0.6)
    
    return fig


def makeplots(night, exposures, tiles, outdir):
    '''
    Generates summary plots for the DESI survey QA

    Args:
        night : String representing a single value in the NIGHT column of the EXPOSURES table
        exposures: Table of exposures with columns ...
        tiles: Table of tile locations with columns ...
        outdir: directory to write the files

    Writes outdir/night-*.html
    '''
    
    #getting path for the previous and next night links, first and last night links, link back to summary page
    [prev_str, next_str] = get_night_link(night, exposures)
    first_str = get_night_link(exposures['NIGHT'][0], exposures)[0]
    last_str = get_night_link(exposures['NIGHT'][-1], exposures)[1]
    summary_str = "summary.html"
    
    #- Separate calibration exposures
    all_exposures = exposures[exposures['PROGRAM'] != 'CALIB']
    all_calibs = exposures[exposures['PROGRAM'] == 'CALIB']

    #- Filter exposures to just this night and adds columns DATETIME and MJD_hour
    exposures = find_night(all_exposures, night)
    calibs = find_night(all_calibs, night)
    
    title='Airmass, Seeing, Exptime vs. Time for {}/{}/{}'.format(night[4:6], night[6:], night[:4])
    #- Get timeseries plots for several variables
    x, y = get_timeseries(exposures, 'AIRMASS')
    airmass = plot_timeseries(x, y, 'AIRMASS', 'green', x_range=None, title=title)

    x, y = get_timeseries(exposures, 'SEEING')
    seeing = plot_timeseries(x, y, 'SEEING', 'navy', x_range=airmass.x_range)

    x, y = get_timeseries(exposures, 'EXPTIME')
    exptime = plot_timeseries(x, y, 'EXPTIME', 'darkorange', x_range=airmass.x_range)

    #- Convert these to the components to include in the HTML
    timeseries_script, timeseries_div = components(bk.Column(airmass, seeing, exptime))

    #making the nightly table of values
    nightlytable = get_nightlytable(exposures)
    table_script, table_div = components(nightlytable)
    
    #adding in the skyplot components
    skypathplot = get_skypathplot(exposures, tiles, width=600, height=300)
    skypathplot_script, skypathplot_div = components(skypathplot)
    
    #adding in the components of the exposure types bar plot
    exptypecounts = get_exptype_counts(exposures, calibs, width=300, height=300)
    exptypecounts_script, exptypecounts_div = components(exptypecounts)
    
    #- Get overlaid histograms for several variables
    airmasshist = overlaid_hist(all_exposures, exposures, 'AIRMASS', 'green')
    seeinghist = overlaid_hist(all_exposures, exposures, 'SEEING', 'navy')
    transphist = overlaid_hist(all_exposures, exposures, 'TRANSP', 'purple')
    
    #adding in the components of the overlaid histograms
    overlaidhists_script, overlaidhists_div = components(bk.Column(airmasshist, seeinghist, transphist))
    
    
    #----
    #- Template HTML for this page
    
    #- Generate HTML header separately so that we can get the right bokeh
    #- version in there without mucking up the python string formatting
    header = """
    <!DOCTYPE html>
    <html lang="en-US">

    <link
        href="https://cdn.pydata.org/bokeh/release/bokeh-{version}.min.css"
        rel="stylesheet" type="text/css"
    >
    <link
        href="https://cdn.pydata.org/bokeh/release/bokeh-tables-{version}.min.css"
        rel="stylesheet" type="text/css"
    >
    <script 
        src="https://cdn.pydata.org/bokeh/release/bokeh-{version}.min.js"
    ></script>
    <script src="https://cdn.pydata.org/bokeh/release/bokeh-tables-{version}.min.js"
    ></script>
    """.format(version=bokeh.__version__)

    #- Now add the HTML body with template placeholders for plots
    
    template = header + """
    <head>
    <style>
    body {
        margin: 0;
    }
    
    .header {
        font-family: "Open Serif", Arial, Helvetica, sans-serif;
        background-color: #f1f1f1;
        padding: 20px;
        text-align: center;
        justify: space-around;
    }
 
    .column {
        float: center;
        padding: 10px
    }
    
    .column.side {
        width = 10%;
    }
    
    .column.middle {
        width = 80%;
    }
    
    .flex-container {
        display: flex;
        flex-direction: row;
        flex-flow: row wrap;
        justify-content: space-around;
        padding: 20px;
    }
    
    p.sansserif {
        font-family: "Open Serif", Helvetica, sans-serif;
    }
    
    ul {
      list-style-type: none;
      margin: 0;
      padding: 0;
      overflow: hidden;
      background-color: #333;
    }

    li {
      float: left;
    }

    li a {
      display: block;
      color: white;
      text-align: center;
      padding: 14px 16px;
      text-decoration: none;
    }

    li a:hover {
      background-color: #111;
    }
    </style>
    </head>
    """
    template += """
    <body>
        <div class="header">
            <h1>DESI SURVEY QA</h1>
            <p>NIGHT: {}</p>
        </div>
    """.format(night)

    template += """
        <ul>
          <li><a href={}>First</a></li>
          <li><a href={}>Previous</a></li>
          <li><a href={}>Summary Page</a></li>
          <li><a href={}>Next</a></li>
          <li><a href={}>Last</a></li>
        </ul>             
    """.format(first_str, prev_str, summary_str, next_str, last_str)
    
    template += """
        <div class="flex-container">
<<<<<<< HEAD
            <div class="column side"></div>   
            <div class="column middle">
                <div class="flex-container">
                    <div>{{ skypathplot_script }} {{ skypathplot_div}}</div>
                    <div>{{ exptypecounts_script }} {{ exptypecounts_div }}</div>
                </div>    
                
                <div class="flex-container">
                    <div>{{ timeseries_script }} {{ timeseries_div }}</div>
                    <div> NIGHT VS. SUMMARY HISTOGRAMS HERE </div>
                </div> 

                <div class="flex-container">{{ table_script }}{{ table_div }}</div>
            </div>     
            <div class="column side"></div>        
        </div>          
=======
                <div class="column side"></div>          
                <div class="column middle">
                    <div class="flex-container">
                        <div>{{ skypathplot_script }} {{ skypathplot_div}}</div>
                        <div>{{ exptypecounts_script }} {{ exptypecounts_div }}</div>
                    </div>    
                    
                    <div class="flex-container">
                        <div>{{ timeseries_script }} {{ timeseries_div }}</div>
                        <div>{{ overlaidhists_script }} {{ overlaidhists_div }}</div>
                    </div> 

                    <div class="flex-container">{{ table_script }}{{ table_div }}</div>     
                </div>
                <div class="column side"></div>
            </div>
>>>>>>> f1f96740
    </body>

    </html>
    """

    #- Convert to a jinja2.Template object and render HTML
    html = jinja2.Template(template).render(
        skypathplot_script=skypathplot_script, skypathplot_div=skypathplot_div,
        exptypecounts_script=exptypecounts_script, exptypecounts_div=exptypecounts_div,
        timeseries_script=timeseries_script, timeseries_div=timeseries_div,
        overlaidhists_script=overlaidhists_script, overlaidhists_div=overlaidhists_div,
        table_script=table_script, table_div=table_div,
        )

    #- Write output file for this night
    outfile = os.path.join(outdir, 'night-{}.html'.format(night))
    with open(outfile, 'w') as fx:
        fx.write(html)

    print('Wrote {}'.format(outfile))

def get_exptype_counts(exposures, calibs, width=300, height=300):
    """
    Generate a horizontal bar plot showing the counts for each type of exposure grouped 
    by whether they have FLAVOR='science' or PROGRAM='calib'
    
    ARGS:
        exposures : a table of exposures which only contain those with FLAVOR='science'
        calibs : a table of exposures which only contains those with PROGRAm='calibs'
    """
    darks = len(exposures[exposures['PROGRAM'] == 'DARK'])
    grays = len(exposures[exposures['PROGRAM'] == 'GRAY'])
    brights = len(exposures[exposures['PROGRAM'] == 'BRIGHTS'])
    
    arcs = len(calibs[calibs['FLAVOR'] == 'arc'])
    flats = len(calibs[calibs['FLAVOR'] == 'flat'])
    zeroes = len(calibs[calibs['FLAVOR'] == 'zero'])
    
    types = [('calib', 'ZERO'), ('calib', 'FLAT'), ('calib', 'ARC'), 
            ('science', 'BRIGHT'), ('science', 'GRAY'), ('science', 'DARK')]
    counts = np.array([zeroes, flats, arcs, brights, grays, darks])
    
    src = ColumnDataSource({'types':types, 'counts':counts})
    
    p = bk.figure(width=width, height=height,
                  y_range=FactorRange(*types), title='Exposure Type Counts', 
                  toolbar_location=None)
    p.hbar(y='types', right='counts', left=0, height=0.5, line_color='white',
           fill_color=factor_cmap('types', palette=Spectral6, factors=types), source=src)
    
    
    labels = LabelSet(x='counts', y='types', text='counts', level='glyph', source=src, 
                      render_mode='canvas', x_offset=5, y_offset=-10, text_color='gray', text_font='sans-serif')
    p.add_layout(labels)
    
    p.ygrid.grid_line_color=None
    
    return p

def get_night_link(night, exposures):
    '''Gets the href string for the previous night and the next night for a given nightly page. 
        Input:
            night: night value, string
            exposures: Table with columns...
        Output: [previous page href, next page href], elements are strings'''
    unique_nights = list(np.unique(exposures['NIGHT'])) 
    ind = unique_nights.index(night)
    
    if ind == 0:
        prev_night = night
        next_night = unique_nights[ind+1]
    
    if ind == (len(unique_nights)-1):
        prev_night = unique_nights[ind-1]
        next_night = night
        
    if ind != 0 and ind != (len(unique_nights)-1):
        prev_night = unique_nights[ind-1]
        next_night = unique_nights[ind+1]
    
    prev_str = "night-{}.html".format(prev_night)
    next_str = "night-{}.html".format(next_night)
    
    return [prev_str, next_str]<|MERGE_RESOLUTION|>--- conflicted
+++ resolved
@@ -430,24 +430,6 @@
     
     template += """
         <div class="flex-container">
-<<<<<<< HEAD
-            <div class="column side"></div>   
-            <div class="column middle">
-                <div class="flex-container">
-                    <div>{{ skypathplot_script }} {{ skypathplot_div}}</div>
-                    <div>{{ exptypecounts_script }} {{ exptypecounts_div }}</div>
-                </div>    
-                
-                <div class="flex-container">
-                    <div>{{ timeseries_script }} {{ timeseries_div }}</div>
-                    <div> NIGHT VS. SUMMARY HISTOGRAMS HERE </div>
-                </div> 
-
-                <div class="flex-container">{{ table_script }}{{ table_div }}</div>
-            </div>     
-            <div class="column side"></div>        
-        </div>          
-=======
                 <div class="column side"></div>          
                 <div class="column middle">
                     <div class="flex-container">
@@ -464,7 +446,6 @@
                 </div>
                 <div class="column side"></div>
             </div>
->>>>>>> f1f96740
     </body>
 
     </html>
