--- conflicted
+++ resolved
@@ -321,11 +321,6 @@
 
     print('Wrote {}'.format(outfile))
     
-
-    
-
-<<<<<<< HEAD
-=======
     #plots of all tiles
     unobs = fig.circle(tiles['RA'], tiles['DEC'], color='gray', size=1)
 
@@ -379,5 +374,4 @@
     p.ygrid.grid_line_color=None
     
     return p
->>>>>>> 78d63933
     