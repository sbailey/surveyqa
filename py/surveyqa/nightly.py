"""
Plots for daily DESI observing
"""

from __future__ import absolute_import, division, print_function
import sys, os
import numpy as np
import bokeh as bk

import jinja2
from bokeh.embed import components
import bokeh
import bokeh.plotting as bk
from bokeh.models import ColumnDataSource

from astropy.time import Time
from bokeh.models import HoverTool, ColorBar
from bokeh.layouts import gridplot
from astropy.table import join
from astropy.time import TimezoneInfo
import astropy.units as u
from datetime import tzinfo
from datetime import datetime
from bokeh.models.glyphs import HBar
from bokeh.models import LabelSet, FactorRange
from bokeh.palettes import viridis
from bokeh.transform import factor_cmap
from bokeh.models.widgets.tables import DataTable, TableColumn
<<<<<<< HEAD
from astropy import coordinates
    
=======

>>>>>>> 2e5beac5

def find_night(exposures, night):
    """
    Generates a subtable of exposures corresponding to data from a single night N and adds column TIME

    ARGS:
        exposures : Table of exposures with columns...
        night : String representing a single value in the NIGHT column of the EXPOSURES table

    Returns an astropy table object
    """
    #- Filters by NIGHT
    exposures = exposures[exposures['NIGHT'] == night]

    #- Creates DateTime objects in Arizona timezone
    mjds = np.array(exposures['MJD'])
    tzone = TimezoneInfo(utc_offset = -7*u.hour)
    times = [Time(mjd, format='mjd', scale='utc').to_datetime(timezone=tzone) for mjd in mjds]

    #- Adds times to table
    exposures['TIME'] = times

    return exposures


def get_timeseries(cds, name):
    """
    Generates times and values arrays for column `name`

    ARGS:
        cds : ColumnDataSource of exposures
        name : String corresponding to a column in CDS

    Returns numpy array objects
    """
    x = np.array(cds.data['TIME'])
    y = np.array(cds.data[name])

    return x, y


def plot_timeseries(source, name, color, tools=None, x_range=None, title=None, tooltips=None, width=400, height=150):
    """
    Plots values corresponding to NAME from SOURCE vs. time with TOOLS

    ARGS:
        source : ColumnDataSource of exposures
        name : string name of this timeseries
        color : color for plotted data points
        x_range : a range of x values to link multiple plots together

    Options:
        height, width = height and width of the graph in pixels
        x_range = x-axis range of the graph
        tools = interactive features
        title = graph title

    Returns bokeh figure object
    """

    times, values = get_timeseries(source, name)

    fig = bk.figure(width=width, height=height, tools=tools,
                    x_axis_type='datetime', x_range=x_range,
                    active_scroll='wheel_zoom', title=title)
    fig.line('TIME', name, source=source)
    r = fig.circle('TIME', name, line_color=color, fill_color='white',
                   size=6, line_width=2, hover_color='firebrick', source=source)

    #- Formatting
    fig.ygrid.grid_line_color = None
    fig.xgrid.grid_line_color = None
    fig.outline_line_color = None
    fig.yaxis.axis_label = name.title()

    #- Add hover tool
    hover = HoverTool(renderers = [r], tooltips=tooltips)
    fig.add_tools(hover)

    return fig

def hourangle_timeseries(width=600, height=200):
    '''Placeholder for a hour angle vs. time plot'''
    p = bk.figure(plot_width=width, plot_height=height, y_axis_label='Hour Angle')
    p.toolbar_location = None
    return p

def brightness_timeseries(width=600, height=200):
    '''Placeholder for a sky brightness timeseries plot'''
    p = bk.figure(plot_width=width, plot_height=height, y_axis_label='Sky Brightness')
    p.toolbar_location = None
    return p

def get_nightlytable(exposures):
    '''
    Generates a summary table of the exposures from the night observed.

    Args:
        exposures: Table of exposures with columns...

    Returns a bokeh DataTable object.
    '''

    source = ColumnDataSource(data=dict(
        expid = np.array(exposures['EXPID']),
        flavor = np.array(exposures['FLAVOR'], dtype='str'),
        program = np.array(exposures['PROGRAM'], dtype='str'),
        exptime = np.array(exposures['EXPTIME']),
        tileid = np.array(exposures['TILEID']),
    ))

    columns = [
        TableColumn(field='expid', title='Exposure ID'),
        TableColumn(field='flavor', title='Flavor'),
        TableColumn(field='program', title='Program'),
        TableColumn(field='exptime', title='Exposure Time'),
        TableColumn(field='tileid', title='Tile ID'),
    ]

    nightly_table = DataTable(source=source, columns=columns, sortable=True)

    return nightly_table


def get_moonloc(night):
    """
    Returns the location of the moon on the given NIGHT
    
    Args:
        night : night = YEARMMDD of sunset
    
    Returns a SkyCoord object
    """
    #- Re-formats night into YYYY-MM-DD HH:MM:SS 
    iso_format = night[:4] + '-' + night[4:6] + '-' + night[6:] + ' 00:00:00'
    t_midnight = Time(iso_format, format='iso') + 24*u.hour
    
    #- Sets location
    kitt = coordinates.EarthLocation.of_site('Kitt Peak National Observatory')
    
    #- Gets moon coordinates
    moon_loc = coordinates.get_moon(time=t_midnight, location=kitt)
    
    return moon_loc


def get_skypathplot(exposures, tiles, width=600, height=300):
    """
    Generate a plot which maps the location of tiles observed on NIGHT

    ARGS:
        exposures : Table of exposures with columns specific to a single night
        tiles: Table of tile locations with columns ...

    Options:
        height, width = height and width of the graph in pixels

    Returns a bokeh figure object
    """
    #- Merges tiles data for all exposures on a single night N
    tiles_and_exps = join(exposures, tiles['STAR_DENSITY', 'EXPOSEFAC', 'OBSCONDITIONS', 'TILEID'], keys='TILEID')
    tiles_and_exps.sort('TIME')

    #- Converts data format into ColumnDataSource
    src = ColumnDataSource(data={'RA':np.array(tiles_and_exps['RA']),
                                 'DEC':np.array(tiles_and_exps['DEC']),
                                 'EXPID':np.array(tiles_and_exps['EXPID']),
                                 'PROGRAM':np.array([str(n) for n in tiles_and_exps['PROGRAM']])})

    #- Plot options
    night_name = exposures['NIGHT'][0]
    string_date = night_name[4:6] + "-" + night_name[6:] + "-" + night_name[:4]

    fig = bk.figure(width=width, height=height, title='Tiles observed on ' + string_date)
    fig.yaxis.axis_label = 'Declination (degrees)'
    fig.xaxis.axis_label = 'Right Ascension (degrees)'

    #- Plots all tiles
    unobs = fig.circle(tiles['RA'], tiles['DEC'], color='gray', size=1)

    #- Color-coding for program
    EXPTYPES = ['DARK', 'GRAY', 'BRIGHT']
    COLORS = ['red', 'blue', 'green']
    mapper = factor_cmap(field_name='PROGRAM', palette=COLORS, factors=EXPTYPES)

    #- Plots tiles observed on NIGHT
    obs = fig.scatter('RA', 'DEC', size=5, fill_alpha=0.7, legend='PROGRAM', source=src, color=mapper)
    fig.line(src.data['RA'], src.data['DEC'], color='navy', alpha=0.4)
<<<<<<< HEAD
    
    #- Stars the first point observed on NIGHT
    first = tiles_and_exps[0]
    fig.asterisk(first['RA'], first['DEC'], size=10, line_width=1.5, fill_color=None, color='aqua')
    
    #- Adds moon location at midnight on NIGHT
    night = exposures['NIGHT'][0]
    moon_loc = get_moonloc(night)
    ra, dec = float(moon_loc.ra.to_string(decimal=True)), float(moon_loc.dec.to_string(decimal=True))
    fig.circle(ra, dec, size=10, color='gold')
    
=======

    #- Circles the first point observed on NIGHT
    first = tiles_and_exps[0]
    fig.asterisk(first['RA'], first['DEC'], size=10, line_width=1.5, fill_color=None, color='gold')

>>>>>>> 2e5beac5
    #- Adds hover tool
    TOOLTIPS = [("(RA, DEC)", "(@RA, @DEC)"), ("EXPID", "@EXPID")]
    obs_hover = HoverTool(renderers = [obs], tooltips=TOOLTIPS)
    fig.add_tools(obs_hover)

    return fig


def overlaid_hist(all_exposures, night_exposures, attribute, color, width=300, height=150):
    """
    Generates an overlaid histogram for a single attribute comparing the distribution
    for all of the exposures vs. those from just one night

    ARGS:
        all_exposures : a table of all the science exposures
        night_exposures : a table of all the science exposures for a single night
        attribute : a string name of a column in the exposures tables
        color : color of histogram
    Options:
        height, width = height and width of the graph in pixels

    Returns a bokeh figure object
    """
    hist_all, edges_all = np.histogram(np.array(all_exposures[attribute]), density=True, bins=50)
    hist_night, edges_night = np.histogram(np.array(night_exposures[attribute]), density=True, bins=50)

    fig = bk.figure(plot_width=width, plot_height=height, # title = attribute + " Histogram",
                    x_axis_label = attribute.title())
    fig.quad(top=hist_all, bottom=0, left=edges_all[:-1], right=edges_all[1:], fill_color=color, alpha=0.2)
    fig.quad(top=hist_night, bottom=0, left=edges_night[:-1], right=edges_night[1:], fill_color=color, alpha=0.6)

    fig.toolbar_location = None

    return fig

def makeplots(night, exposures, tiles, outdir):
    '''
    Generates summary plots for the DESI survey QA

    Args:
        night : String representing a single value in the NIGHT column of the EXPOSURES table
        exposures: Table of exposures with columns ...
        tiles: Table of tile locations with columns ...
        outdir: directory to write the files

    Writes outdir/night-*.html
    '''

    #getting path for the previous and next night links, first and last night links, link back to summary page
    [prev_str, next_str] = get_night_link(night, exposures)
    first_str = get_night_link(exposures['NIGHT'][0], exposures)[0]
    last_str = get_night_link(exposures['NIGHT'][-1], exposures)[1]
    summary_str = "summary.html"

    #- Separate calibration exposures
    all_exposures = exposures[exposures['PROGRAM'] != 'CALIB']
    all_calibs = exposures[exposures['PROGRAM'] == 'CALIB']

    #- Filter exposures to just this night and adds columns DATETIME and MJD_hour
    exposures = find_night(all_exposures, night)
    calibs = find_night(all_calibs, night)

    #- Plot options
    title='Airmass, Seeing, Exptime vs. Time for {}/{}/{}'.format(night[4:6], night[6:], night[:4])
    TOOLS = ['box_zoom', 'reset', 'wheel_zoom']
    TOOLTIPS = [("EXPID", "@EXPID"), ("Airmass", "@AIRMASS"), ("Seeing", "@SEEING"),
                ("Exposure Time", "@EXPTIME"), ("Transparency", "@TRANSP"), ("HOURANGLE", "@HOURANGLE")]

    #- Create ColumnDataSource for linking timeseries plots
    COLS = ['EXPID', 'TIME', 'AIRMASS', 'SEEING', 'EXPTIME', 'TRANSP', 'SKY', 'HOURANGLE']
    src = ColumnDataSource(data={c:np.array(exposures[c]) for c in COLS})

    #- Get timeseries plots for several variables
    airmass = plot_timeseries(src, 'AIRMASS', 'green', tools=TOOLS, x_range=None, title=title, tooltips=TOOLTIPS, width=600, height=200)
    seeing = plot_timeseries(src, 'SEEING', 'navy', tools=TOOLS, x_range=airmass.x_range, tooltips=TOOLTIPS, width=600, height=200)
    exptime = plot_timeseries(src, 'EXPTIME', 'darkorange', tools=TOOLS, x_range=airmass.x_range, tooltips=TOOLTIPS, width=600, height=200)
    transp = plot_timeseries(src, 'TRANSP', 'purple', tools=TOOLS, x_range=airmass.x_range, tooltips=TOOLTIPS, width=600, height=200)
    hourangle = plot_timeseries(src, 'HOURANGLE', 'maroon', tools=TOOLS, x_range=airmass.x_range, tooltips=TOOLTIPS, width=600, height=200)
    brightness = plot_timeseries(src, 'SKY', 'pink', tools=TOOLS, x_range=airmass.x_range, tooltips=TOOLTIPS, width=600, height=200)

    #- Convert these to the components to include in the HTML
    timeseries_script, timeseries_div = components(bk.Column(airmass, seeing, exptime, transp, hourangle, brightness))

    #making the nightly table of values
    nightlytable = get_nightlytable(exposures)
    table_script, table_div = components(nightlytable)

    #adding in the skyplot components
    skypathplot = get_skypathplot(exposures, tiles, width=600, height=300)
    skypathplot_script, skypathplot_div = components(skypathplot)

    #adding in the components of the exposure types bar plot
    exptypecounts = get_exptype_counts(exposures, calibs, width=400, height=300)
    exptypecounts_script, exptypecounts_div = components(exptypecounts)

    #- Get overlaid histograms for several variables
    airmasshist = overlaid_hist(all_exposures, exposures, 'AIRMASS', 'green', 400, 200)
    seeinghist = overlaid_hist(all_exposures, exposures, 'SEEING', 'navy', 400, 200)
    exptimehist = overlaid_hist(all_exposures, exposures, 'EXPTIME', 'darkorange', 400, 200)
    transphist = overlaid_hist(all_exposures, exposures, 'TRANSP', 'purple', 400, 200)
    houranglehist = overlaid_hist(all_exposures, exposures, 'HOURANGLE', 'maroon', 400, 200)
    brightnesshist = overlaid_hist(all_exposures, exposures, 'SKY', 'pink', 400, 200)

    #adding in the components of the overlaid histograms
    overlaidhists_script, overlaidhists_div = components(bk.Column(airmasshist, seeinghist, exptimehist, transphist, houranglehist, brightnesshist))


    #----
    #- Template HTML for this page

    #- Generate HTML header separately so that we can get the right bokeh
    #- version in there without mucking up the python string formatting
    header = """
    <!DOCTYPE html>
    <html lang="en-US">

    <link
        href="https://cdn.pydata.org/bokeh/release/bokeh-{version}.min.css"
        rel="stylesheet" type="text/css"
    >
    <link
        href="https://cdn.pydata.org/bokeh/release/bokeh-tables-{version}.min.css"
        rel="stylesheet" type="text/css"
    >
    <script
        src="https://cdn.pydata.org/bokeh/release/bokeh-{version}.min.js"
    ></script>
    <script src="https://cdn.pydata.org/bokeh/release/bokeh-tables-{version}.min.js"
    ></script>
    """.format(version=bokeh.__version__)

    #- Now add the HTML body with template placeholders for plots

    template = header + """
    <head>
    <style>
    body {
        margin: 0;
    }

    .header {
        font-family: "Open Serif", Arial, Helvetica, sans-serif;
        background-color: #f1f1f1;
        padding: 10px;
        text-align: center;
        justify: space-around;
    }

    .column {
        float: center;
        padding: 10px
    }

    .column.side {
        width = 10%;
    }

    .column.middle {
        width = 80%;
    }

    .flex-container {
        display: flex;
        flex-direction: row;
        flex-flow: row wrap;
        justify-content: space-around;
        padding: 10px;
    }

    p.sansserif {
        font-family: "Open Serif", Helvetica, sans-serif;
    }

    ul {
      list-style-type: none;
      margin: 0;
      padding: 0;
      overflow: hidden;
      background-color: #333;
    }

    li {
      float: right;
    }

    li a {
      display: block;
      color: white;
      text-align: center;
      padding: 20px;
      text-decoration: none;
      font-family: "Open Serif", "Arial", sans-serif;
    }

    li a:hover {
      background-color: #111;
    }
    </style>
    </head>
    """
    template += """
    <body>
        <ul>
          <li style="float:left"><a>DESI Survey QA Night {}</a></li>
          <li><a href={}>First</a></li>
          <li><a href={}>Previous</a></li>
          <li><a href={}>Summary Page</a></li>
          <li><a href={}>Next</a></li>
          <li><a href={}>Last</a></li>
        </ul>
    """.format(night, first_str, prev_str, summary_str, next_str, last_str)

    template += """
        <div class="flex-container">
                <div class="column middle">
                    <div class="flex-container">
                        <div>{{ skypathplot_script }} {{ skypathplot_div}}</div>
                        <div>{{ exptypecounts_script }} {{ exptypecounts_div }}</div>
                    </div>

                    <div class="flex-container">
                        <div>{{ timeseries_script }} {{ timeseries_div }}</div>
                        <div>{{ overlaidhists_script }} {{ overlaidhists_div }}</div>
                    </div>

                    <div class="flex-container">{{ table_script }}{{ table_div }}</div>
                </div>
            </div>
    </body>

    </html>
    """

    #- Convert to a jinja2.Template object and render HTML
    html = jinja2.Template(template).render(
        skypathplot_script=skypathplot_script, skypathplot_div=skypathplot_div,
        exptypecounts_script=exptypecounts_script, exptypecounts_div=exptypecounts_div,
        timeseries_script=timeseries_script, timeseries_div=timeseries_div,
        overlaidhists_script=overlaidhists_script, overlaidhists_div=overlaidhists_div,
        table_script=table_script, table_div=table_div,
        )

    #- Write output file for this night
    outfile = os.path.join(outdir, 'night-{}.html'.format(night))
    with open(outfile, 'w') as fx:
        fx.write(html)

    print('Wrote {}'.format(outfile))

def get_exptype_counts(exposures, calibs, width=300, height=300):
    """
    Generate a horizontal bar plot showing the counts for each type of
    exposure grouped by whether they have FLAVOR='science' or PROGRAM='calib'

    ARGS:
        exposures : a table of exposures which only contain those with FLAVOR='science'
        calibs : a table of exposures which only contains those with PROGRAm='calibs'
    """
    darks = len(exposures[exposures['PROGRAM'] == 'DARK'])
    grays = len(exposures[exposures['PROGRAM'] == 'GRAY'])
    brights = len(exposures[exposures['PROGRAM'] == 'BRIGHTS'])

    arcs = len(calibs[calibs['FLAVOR'] == 'arc'])
    flats = len(calibs[calibs['FLAVOR'] == 'flat'])
    zeroes = len(calibs[calibs['FLAVOR'] == 'zero'])

    types = [('calib', 'ZERO'), ('calib', 'FLAT'), ('calib', 'ARC'),
            ('science', 'BRIGHT'), ('science', 'GRAY'), ('science', 'DARK')]
    counts = np.array([zeroes, flats, arcs, brights, grays, darks])
    COLORS = ['tan', 'orange', 'yellow', 'green', 'blue', 'red']

    src = ColumnDataSource({'types':types, 'counts':counts})

    p = bk.figure(width=width, height=height,
                  y_range=FactorRange(*types), title='Exposure Type Counts',
                  toolbar_location=None)
    p.hbar(y='types', right='counts', left=0, height=0.5, line_color='white',
           fill_color=factor_cmap('types', palette=COLORS, factors=types), source=src)


    labels = LabelSet(x='counts', y='types', text='counts', level='glyph', source=src,
                      render_mode='canvas', x_offset=5, y_offset=-7,
                      text_color='gray', text_font='tahoma', text_font_size='8pt')
    p.add_layout(labels)

    p.ygrid.grid_line_color=None

    return p


def get_night_link(night, exposures):
    '''Gets the href string for the previous night and the next night for a given nightly page.
        Input:
            night: night value, string
            exposures: Table with columns...
        Output: [previous page href, next page href], elements are strings'''
    unique_nights = list(np.unique(exposures['NIGHT']))
    ind = unique_nights.index(night)

    if ind == 0:
        prev_night = night
        next_night = unique_nights[ind+1]

    if ind == (len(unique_nights)-1):
        prev_night = unique_nights[ind-1]
        next_night = night

    if ind != 0 and ind != (len(unique_nights)-1):
        prev_night = unique_nights[ind-1]
        next_night = unique_nights[ind+1]

    prev_str = "night-{}.html".format(prev_night)
    next_str = "night-{}.html".format(next_night)

    return [prev_str, next_str]<|MERGE_RESOLUTION|>--- conflicted
+++ resolved
@@ -26,12 +26,7 @@
 from bokeh.palettes import viridis
 from bokeh.transform import factor_cmap
 from bokeh.models.widgets.tables import DataTable, TableColumn
-<<<<<<< HEAD
 from astropy import coordinates
-    
-=======
-
->>>>>>> 2e5beac5
 
 def find_night(exposures, night):
     """
@@ -220,11 +215,10 @@
     #- Plots tiles observed on NIGHT
     obs = fig.scatter('RA', 'DEC', size=5, fill_alpha=0.7, legend='PROGRAM', source=src, color=mapper)
     fig.line(src.data['RA'], src.data['DEC'], color='navy', alpha=0.4)
-<<<<<<< HEAD
     
     #- Stars the first point observed on NIGHT
     first = tiles_and_exps[0]
-    fig.asterisk(first['RA'], first['DEC'], size=10, line_width=1.5, fill_color=None, color='aqua')
+    fig.asterisk(first['RA'], first['DEC'], size=10, line_width=1.5, fill_color=None, color='orange')
     
     #- Adds moon location at midnight on NIGHT
     night = exposures['NIGHT'][0]
@@ -232,13 +226,11 @@
     ra, dec = float(moon_loc.ra.to_string(decimal=True)), float(moon_loc.dec.to_string(decimal=True))
     fig.circle(ra, dec, size=10, color='gold')
     
-=======
 
     #- Circles the first point observed on NIGHT
     first = tiles_and_exps[0]
     fig.asterisk(first['RA'], first['DEC'], size=10, line_width=1.5, fill_color=None, color='gold')
 
->>>>>>> 2e5beac5
     #- Adds hover tool
     TOOLTIPS = [("(RA, DEC)", "(@RA, @DEC)"), ("EXPID", "@EXPID")]
     obs_hover = HoverTool(renderers = [obs], tooltips=TOOLTIPS)
