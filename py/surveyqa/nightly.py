"""
Plots for daily DESI observing
"""

from __future__ import absolute_import, division, print_function
import sys, os
import numpy as np
import bokeh as bk

import jinja2
from bokeh.embed import components
import bokeh
import bokeh.plotting as bk
from bokeh.models import ColumnDataSource

from astropy.time import Time
from bokeh.models import HoverTool, ColorBar
from bokeh.layouts import gridplot
from astropy.table import join
from astropy.time import TimezoneInfo
import astropy.units as u
from datetime import tzinfo
from datetime import datetime
from bokeh.models.glyphs import HBar
from bokeh.models import LabelSet, FactorRange
from bokeh.palettes import viridis
from bokeh.transform import factor_cmap
from bokeh.models.widgets.tables import DataTable, TableColumn
from astropy import coordinates
from bokeh.models.widgets import NumberFormatter
from pathlib import PurePath

#- Avoid warnings from date & coord calculations in the future
import warnings
warnings.filterwarnings('ignore', 'ERFA function.*dubious year.*')
warnings.filterwarnings('ignore', 'Tried to get polar motions for times after IERS data is valid.*')

utc_offset = -7*u.hour
def find_night(exposures, night):
    """
    Generates a subtable of exposures corresponding to data from a single night N and adds column TIME

    ARGS:
        exposures : Table of exposures with columns...
        night : String representing a single value in the NIGHT column of the EXPOSURES table

    Returns an astropy table object
    """
    #- Filters by NIGHT
    exposures = exposures[exposures['NIGHT'] == night]

    #- Creates DateTime objects in Arizona timezone
    mjds = np.array(exposures['MJD'])
    times = [(Time(mjd, format='mjd', scale='utc') + utc_offset).to_datetime() for mjd in mjds]
    
    #- Adds times to table
    exposures['TIME'] = times

    return exposures


def get_timeseries(cds, name):
    """
    Generates times and values arrays for column `name`

    ARGS:
        cds : ColumnDataSource of exposures
        name : String corresponding to a column in CDS

    Returns numpy array objects
    """
    x = np.array(cds.data['TIME'])
    y = np.array(cds.data[name])

    return x, y


def plot_timeseries(source, name, color, tools=None, x_range=None, title=None, tooltips=None, width=400, height=150, min_border_left=50, min_border_right=50):
    """
    Plots values corresponding to NAME from SOURCE vs. time with TOOLS

    ARGS:
        source : ColumnDataSource of exposures
        name : string name of this timeseries
        color : color for plotted data points
        x_range : a range of x values to link multiple plots together

    Options:
        height, width: height and width of the graph in pixels
        x_range: x-axis range of the graph
        tools: interactive features
        title: graph title
        min_border_left, min_border_right: set minimum width of surrounding labels (in pixels)

    Returns bokeh figure object
    """

    times, values = get_timeseries(source, name)

    fig = bk.figure(width=width, height=height, tools=tools,
                    x_axis_type='datetime', x_range=x_range,
                    active_scroll='wheel_zoom', title=title,
                    x_axis_label='Time',
                    min_border_left=min_border_left,
                    min_border_right=min_border_right)
    fig.xaxis.axis_label_text_color='#ffffff'
    fig.line('TIME', name, source=source)
    r = fig.circle('TIME', name, line_color=color, fill_color='white',
                   size=6, line_width=2, hover_color='firebrick', source=source)

    #- Formatting
    fig.xgrid.grid_line_color = None
    fig.outline_line_color = None
    fig.yaxis.axis_label = name.title()

    if name == 'TRANSP':
        fig.yaxis.axis_label = 'Transparency'
    if name == 'HOURANGLE':
        fig.yaxis.axis_label = 'Hour Angle'
    if name == 'EXPTIME':
        fig.yaxis.axis_label = 'Exposure Time'

    #- Add hover tool
    hover = HoverTool(renderers = [r], tooltips=tooltips)
    fig.add_tools(hover)

    return fig

<<<<<<< HEAD
def hourangle_timeseries(width=600, height=200, min_border_left=50, min_border_right=50):
    '''Placeholder for a hour angle vs. time plot'''
    p = bk.figure(plot_width=width, plot_height=height,
                  x_axis_label='Time',
                  y_axis_label='Hour Angle', min_border_left=min_border_left,
                  min_border_right=min_border_right)
    p.xaxis.axis_label_text_color='#ffffff'
    p.toolbar_location = None
    return p

def brightness_timeseries(width=600, height=200, min_border_left=50, min_border_right=50):
    '''Placeholder for a sky brightness timeseries plot'''
    p = bk.figure(plot_width=width, plot_height=height,
                  x_axis_label='Time',
                  y_axis_label='Sky Brightness',
                  min_border_left=min_border_left,
                  min_border_right=min_border_right)
    p.xaxis.axis_label_text_color='#ffffff'
    p.toolbar_location = None
    return p

=======
>>>>>>> bc158d3a
def get_nightlytable(exposures):
    '''
    Generates a summary table of the exposures from the night observed.

    Args:
        exposures: Table of exposures with columns...

    Returns a bokeh DataTable object.
    '''

    source = ColumnDataSource(data=dict(
        expid = np.array(exposures['EXPID']),
        flavor = np.array(exposures['FLAVOR'], dtype='str'),
        program = np.array(exposures['PROGRAM'], dtype='str'),
        exptime = np.array(exposures['EXPTIME']),
        tileid = np.array(exposures['TILEID']),
        airmass = np.array(exposures['AIRMASS']),
        seeing = np.array(exposures['SEEING']),
        transp = np.array(exposures['TRANSP']),
        sky = np.array(exposures['SKY']),
        hourangle = np.array(exposures['HOURANGLE']),
    ))

    formatter = NumberFormatter(format='0,0.00')
    columns = [
        TableColumn(field='expid', title='Exposure ID'),
        TableColumn(field='flavor', title='Flavor'),
        TableColumn(field='program', title='Program'),
        TableColumn(field='exptime', title='Exposure Time'),
        TableColumn(field='tileid', title='Tile ID'),
        TableColumn(field='airmass', title='Airmass', formatter=formatter),
        TableColumn(field='seeing', title='Seeing', formatter=formatter),
        TableColumn(field='transp', title='Transparency', formatter=formatter),
        TableColumn(field='sky', title='Sky', formatter=formatter),
        TableColumn(field='hourangle', title='Hour Angle', formatter=formatter),
    ]

    nightly_table = DataTable(source=source, columns=columns, width=1000, sortable=True)

    return nightly_table


def get_moonloc(night):
    """
    Returns the location of the moon on the given NIGHT

    Args:
        night : night = YEARMMDD of sunset

    Returns a SkyCoord object
    """
    #- Re-formats night into YYYY-MM-DD HH:MM:SS
    iso_format = night[:4] + '-' + night[4:6] + '-' + night[6:] + ' 00:00:00'
    t_midnight = Time(iso_format, format='iso') + 24*u.hour
    #- Sets timezone
    t_local = t_midnight + (-7)*u.hour

    #- Sets location
    kitt = coordinates.EarthLocation.of_site('Kitt Peak National Observatory')

    #- Gets moon coordinates
    moon_loc = coordinates.get_moon(time=t_local, location=kitt)

    return moon_loc


def get_skypathplot(exposures, tiles, width=600, height=300, min_border_left=50, min_border_right=50):
    """
    Generate a plot which maps the location of tiles observed on NIGHT

    ARGS:
        exposures : Table of exposures with columns specific to a single night
        tiles: Table of tile locations with columns ...

    Options:
        height, width: height and width of the graph in pixels
        min_border_left, min_border_right: set minimum width of surrounding labels (in pixels)

    Returns a bokeh figure object
    """
    #- Merges tiles data for all exposures on a single night N
    tiles_and_exps = join(exposures, tiles['STAR_DENSITY', 'EXPOSEFAC', 'OBSCONDITIONS', 'TILEID'], keys='TILEID')
    tiles_and_exps.sort('TIME')

    #- Converts data format into ColumnDataSource
    src = ColumnDataSource(data={'RA':np.array(tiles_and_exps['RA']),
                                 'DEC':np.array(tiles_and_exps['DEC']),
                                 'EXPID':np.array(tiles_and_exps['EXPID']),
                                 'PROGRAM':np.array([str(n) for n in tiles_and_exps['PROGRAM']])})

    #- Plot options
    night_name = exposures['NIGHT'][0]
    string_date = night_name[4:6] + "-" + night_name[6:] + "-" + night_name[:4]

    fig = bk.figure(width=width, height=height, title='Tiles observed on ' + string_date,
                    min_border_left=min_border_left, min_border_right=min_border_right)
    fig.yaxis.axis_label = 'Declination (degrees)'
    fig.xaxis.axis_label = 'Right Ascension (degrees)'

    #- Plots all tiles
    unobs = fig.circle(tiles['RA'], tiles['DEC'], color='gray', size=1)

    #- Color-coding for program
    EXPTYPES = ['DARK', 'GRAY', 'BRIGHT']
    COLORS = ['red', 'blue', 'green']
    mapper = factor_cmap(field_name='PROGRAM', palette=COLORS, factors=EXPTYPES)

    #- Plots tiles observed on NIGHT
    obs = fig.scatter('RA', 'DEC', size=5, fill_alpha=0.7, legend='PROGRAM', source=src, color=mapper)
    fig.line(src.data['RA'], src.data['DEC'], color='navy', alpha=0.4)

    #- Stars the first point observed on NIGHT
    first = tiles_and_exps[0]
    fig.asterisk(first['RA'], first['DEC'], size=10, line_width=1.5, fill_color=None, color='orange')

    #- Adds moon location at midnight on NIGHT
    night = exposures['NIGHT'][0]
    moon_loc = get_moonloc(night)
    ra, dec = float(moon_loc.ra.to_string(decimal=True)), float(moon_loc.dec.to_string(decimal=True))
    fig.circle(ra, dec, size=10, color='gold')


    #- Circles the first point observed on NIGHT
    first = tiles_and_exps[0]
    fig.asterisk(first['RA'], first['DEC'], size=10, line_width=1.5, fill_color=None, color='gold')

    #- Adds hover tool
    TOOLTIPS = [("(RA, DEC)", "(@RA, @DEC)"), ("EXPID", "@EXPID")]
    obs_hover = HoverTool(renderers = [obs], tooltips=TOOLTIPS)
    fig.add_tools(obs_hover)

    return fig


def overlaid_hist(all_exposures, night_exposures, attribute, color, width=300, height=150, min_border_left=50, min_border_right=50):
    """
    Generates an overlaid histogram for a single attribute comparing the distribution
    for all of the exposures vs. those from just one night

    ARGS:
        all_exposures : a table of all the science exposures
        night_exposures : a table of all the science exposures for a single night
        attribute : a string name of a column in the exposures tables
        color : color of histogram
    Options:
        height, width: height and width of the graph in pixels
        min_border_left, min_border_right: set minimum width of surrounding labels (in pixels)

    Returns a bokeh figure object
    """
    hist_all, edges_all = np.histogram(np.array(all_exposures[attribute]), density=True, bins=50)
    hist_night, edges_night = np.histogram(np.array(night_exposures[attribute]), density=True, bins=50)

    fig = bk.figure(plot_width=width, plot_height=height,
                    x_axis_label = attribute.title(), y_axis_label = 'title',
                    min_border_left=min_border_left, min_border_right=min_border_right)
    fig.quad(top=hist_all, bottom=0, left=edges_all[:-1], right=edges_all[1:], fill_color=color, alpha=0.2)
    fig.quad(top=hist_night, bottom=0, left=edges_night[:-1], right=edges_night[1:], fill_color=color, alpha=0.6)

    if attribute == 'TRANSP':
        fig.xaxis.axis_label = 'Transparency'
    if attribute == 'HOURANGLE':
        fig.xaxis.axis_label = 'Hour Angle'
    if attribute == 'EXPTIME':
        fig.xaxis.axis_label = 'Exposure Time'

    fig.yaxis.major_label_text_font_size = '0pt'
    fig.yaxis.major_tick_line_color = None
    fig.yaxis.minor_tick_line_color = None
    fig.yaxis.axis_label_text_color = '#ffffff'
    fig.ygrid.grid_line_color = None
    fig.xgrid.grid_line_color = None
    fig.toolbar_location = None

    return fig

def makeplots(night, exposures, tiles, outdir):
    '''
    Generates summary plots for the DESI survey QA

    Args:
        night : String representing a single value in the NIGHT column of the EXPOSURES table
        exposures: Table of exposures with columns ...
        tiles: Table of tile locations with columns ...
        outdir: directory to write the files

    Writes outdir/night-*.html
    '''

    #getting path for the previous and next night links, first and last night links, link back to summary page
    #[prev_str, next_str] = get_night_link(night, exposures)
    #first_str = get_night_link(exposures['NIGHT'][0], exposures)[0]
    #last_str = get_night_link(exposures['NIGHT'][-1], exposures)[1]
    summary_str = "summary.html"

    #- Separate calibration exposures
    all_exposures = exposures[exposures['PROGRAM'] != 'CALIB']
    all_calibs = exposures[exposures['PROGRAM'] == 'CALIB']

    #- Filter exposures to just this night and adds columns DATETIME and MJD_hour
    exposures = find_night(all_exposures, night)
    calibs = find_night(all_calibs, night)

    #- Plot options
    #title='Airmass, Seeing, Exptime vs. Time for {}/{}/{}'.format(night[4:6], night[6:], night[:4])
    TOOLS = ['box_zoom', 'reset', 'wheel_zoom']
    TOOLTIPS = [("EXPID", "@EXPID"), ("Airmass", "@AIRMASS"), ("Seeing", "@SEEING"),
                ("Exposure Time", "@EXPTIME"), ("Transparency", "@TRANSP"), ("HOURANGLE", "@HOURANGLE")]

    #- Create ColumnDataSource for linking timeseries plots
    COLS = ['EXPID', 'TIME', 'AIRMASS', 'SEEING', 'EXPTIME', 'TRANSP', 'SKY', 'HOURANGLE']
    src = ColumnDataSource(data={c:np.array(exposures[c]) for c in COLS})

    #- Get timeseries plots for several variables
    min_border_right_time = 0
    min_border_left_time = 60
    min_border_right_hist = 0
    min_border_left_hist = 70
    min_border_right_count = 0
    min_border_left_count = 70
    min_border_right_sky = 0
    min_border_left_sky = 60

    time_hist_plot_height = 160

    airmass = plot_timeseries(src, 'AIRMASS', 'green', tools=TOOLS, x_range=None, title=None, tooltips=TOOLTIPS, width=600, height=time_hist_plot_height, min_border_left=min_border_left_time, min_border_right=min_border_right_time)
    seeing = plot_timeseries(src, 'SEEING', 'navy', tools=TOOLS, x_range=airmass.x_range, tooltips=TOOLTIPS, width=600, height=time_hist_plot_height, min_border_left=min_border_left_time, min_border_right=min_border_right_time)
    exptime = plot_timeseries(src, 'EXPTIME', 'darkorange', tools=TOOLS, x_range=airmass.x_range, tooltips=TOOLTIPS, width=600, height=time_hist_plot_height, min_border_left=min_border_left_time, min_border_right=min_border_right_time)
    transp = plot_timeseries(src, 'TRANSP', 'purple', tools=TOOLS, x_range=airmass.x_range, tooltips=TOOLTIPS, width=600, height=time_hist_plot_height, min_border_left=min_border_left_time, min_border_right=min_border_right_time)
    hourangle = plot_timeseries(src, 'HOURANGLE', 'maroon', tools=TOOLS, x_range=airmass.x_range, tooltips=TOOLTIPS, width=600, height=time_hist_plot_height, min_border_left=min_border_left_time, min_border_right=min_border_right_time)
    brightness = plot_timeseries(src, 'SKY', 'pink', tools=TOOLS, x_range=airmass.x_range, tooltips=TOOLTIPS, width=600, height=time_hist_plot_height, min_border_left=min_border_left_time, min_border_right=min_border_right_time)

    #- Convert these to the components to include in the HTML
    timeseries_script, timeseries_div = components(bk.Column(airmass, seeing, exptime, transp, hourangle, brightness))

    #making the nightly table of values
    nightlytable = get_nightlytable(exposures)
    table_script, table_div = components(nightlytable)

    #adding in the skyplot components
    skypathplot = get_skypathplot(exposures, tiles, width=600, height=250, min_border_left=min_border_left_sky, min_border_right=min_border_right_sky)
    skypathplot_script, skypathplot_div = components(skypathplot)

    #adding in the components of the exposure types bar plot
    exptypecounts = get_exptype_counts(exposures, calibs, width=250, height=250, min_border_left=min_border_left_count, min_border_right=min_border_right_count)
    exptypecounts_script, exptypecounts_div = components(exptypecounts)

    #- Get overlaid histograms for several variables
    airmasshist = overlaid_hist(all_exposures, exposures, 'AIRMASS', 'green', 250, time_hist_plot_height, min_border_left=min_border_left_hist, min_border_right=min_border_right_hist)
    seeinghist = overlaid_hist(all_exposures, exposures, 'SEEING', 'navy', 250, time_hist_plot_height, min_border_left=min_border_left_hist, min_border_right=min_border_right_hist)
    exptimehist = overlaid_hist(all_exposures, exposures, 'EXPTIME', 'darkorange', 250, time_hist_plot_height, min_border_left=min_border_left_hist, min_border_right=min_border_right_hist)
    transphist = overlaid_hist(all_exposures, exposures, 'TRANSP', 'purple', 250, time_hist_plot_height, min_border_left=min_border_left_hist, min_border_right=min_border_right_hist)
    houranglehist = overlaid_hist(all_exposures, exposures, 'HOURANGLE', 'maroon', 250, time_hist_plot_height, min_border_left=min_border_left_hist, min_border_right=min_border_right_hist)
    brightnesshist = overlaid_hist(all_exposures, exposures, 'SKY', 'pink', 250, time_hist_plot_height, min_border_left=min_border_left_hist, min_border_right=min_border_right_hist)

    #adding in the components of the overlaid histograms
    overlaidhists_script, overlaidhists_div = components(bk.Column(airmasshist, seeinghist, exptimehist, transphist, houranglehist, brightnesshist))


    #----
    #- Template HTML for this page

    #- Generate HTML header separately so that we can get the right bokeh
    #- version in there without mucking up the python string formatting

    header = """
    <!DOCTYPE html>
    <html lang="en-US">

    <link
        href="https://cdn.pydata.org/bokeh/release/bokeh-{version}.min.css"
        rel="stylesheet" type="text/css"
    >
    <link
        href="https://cdn.pydata.org/bokeh/release/bokeh-tables-{version}.min.css"
        rel="stylesheet" type="text/css"
    >
    <script
        src="https://cdn.pydata.org/bokeh/release/bokeh-{version}.min.js"
    ></script>

    <script src="https://cdn.pydata.org/bokeh/release/bokeh-tables-{version}.min.js"
    ></script>

    <script type="text/javascript">
    if (typeof Bokeh == 'undefined')
    {{
        document.write("<link href='offline_files/bokeh-{version}.css' rel='stylesheet' type='text/css'>");
        document.write("<link href='offline_files/bokeh_tables-{version}.css' rel='stylesheet' type='text/css'>");
        document.write("<script src='offline_files/bokeh-{version}.js' type='text/javascript'><\/script>");
        document.write("<script src='offline_files/bokeh_tables-{version}.js' type='text/javascript'><\/script>");
    }}
    </script>

    """.format(version=bokeh.__version__)


    #- CSS styling
    template = header + """
    <head>
    <style>
    body {
        margin: 0;
    }

    .header {
        font-family: "Open Serif", Arial, Helvetica, sans-serif;
        background-color: #f1f1f1;
        padding: 10px;
        text-align: center;
        justify: space-around;
    }

    .column {
        float: center;
        padding: 10px
    }

    .column.side {
        width = 5%;
    }

    .column.middle {
        width = 90%;
    }

    .flex-container {
        display: flex;
        flex-direction: row;
        flex-flow: row wrap;
        justify-content: center;
        padding: 10px;
    }

    p.sansserif {
        font-family: "Open Serif", Helvetica, sans-serif;
    }

    ul {
      list-style-type: none;
      margin: 0;
      padding: 0;
      overflow: hidden;
      background-color: #333;
    }

    li {
      float: right;
    }

    li a {
      display: block;
      color: white;
      text-align: center;
      padding: 20px;
      text-decoration: none;
      font-family: "Open Serif", "Arial", sans-serif;
    }

    li a:hover {
      background-color: #111;
    }
    
    li a.noHover{
      pointer-events: none;
    }
    </style>
    </head>
    """
<<<<<<< HEAD
    template += """
    <body>
        <ul>
          <li style="float:left"><a>DESI Survey QA Night {}</a></li>
          <li><a id="last">Last</a></li>
          <li><a id="next">Next</a></li>
          <li><a id="prev">Previous</a></li>
          <li><a id="first">First</a></li>
          <li><a href={}>Summary Page</a></li>
        </ul>
    """.format(night, summary_str)

    template += """
    <script>
        function get_dict(dict) {
            document.getElementById("last").href = dict.last;
            document.getElementById("first").href = dict.first;
            var next_prev = dict.n"""+night+"""
            document.getElementById("next").href = next_prev.next;
            document.getElementById("prev").href = next_prev.prev;
        }
    </script>
    <script src="linking.js"></script>
    """

=======

    # Navigation links, with grayed out Previous link on first night,
    # and similarly for Next link on last night.
    # Put links in dict to use for formatting since different cases need
    # different combinations of links
    night_str = "night-{}.html".format(night)
    navigation_links = dict(
            night=night,
            nextfile=next_str, prevfile=prev_str,
            firstfile=first_str, lastfile=last_str,
            summaryfile=summary_str
            )
    if next_str == night_str:
        template += """
        <body>
            <ul>
              <li style="float:left"><a>DESI Survey QA Night {night}</a></li>
              <li><a href={lastfile}>Last</a></li>
              <li><a class="noHover">Next</a></li>
              <li><a href={prevfile}>Previous</a></li>
              <li><a href={firstfile}>First</a></li>
              <li><a href={summaryfile}>Summary Page</a></li>
            </ul>
        """.format(**navigation_links)
    elif prev_str == night_str:
        template += """
        <body>
            <ul>
              <li style="float:left"><a>DESI Survey QA Night {night}</a></li>
              <li><a href={lastfile}>Last</a></li>
              <li><a href={nextfile}>Next</a></li>
              <li><a class="noHover">Previous</a></li>
              <li><a href={firstfile}>First</a></li>
              <li><a href={summaryfile}>Summary Page</a></li>
            </ul>
        """.format(**navigation_links)
    else:
        template += """
        <body>
            <ul>
              <li style="float:left"><a>DESI Survey QA Night {night}</a></li>
              <li><a href={lastfile}>Last</a></li>
              <li><a href={nextfile}>Next</a></li>
              <li><a href={prevfile}>Previous</a></li>
              <li><a href={firstfile}>First</a></li>
              <li><a href={summaryfile}>Summary Page</a></li>
            </ul>
        """.format(**navigation_links)

    #- Now add the HTML body with template placeholders for plots
>>>>>>> bc158d3a
    template += """
        <div class="flex-container">
                <div class="column middle">
                    <div class="flex-container">
                        <div>{{ skypathplot_script }} {{ skypathplot_div}}</div>
                        <div>{{ exptypecounts_script }} {{ exptypecounts_div }}</div>
                    </div>

                    <div class="flex-container">
                        <div>{{ timeseries_script }} {{ timeseries_div }}</div>
                        <div>{{ overlaidhists_script }} {{ overlaidhists_div }}</div>
                    </div>

                    <div class="flex-container">{{ table_script }}{{ table_div }}</div>
                </div>
            </div>
    </body>

    </html>
    """

    #- Convert to a jinja2.Template object and render HTML
    html = jinja2.Template(template).render(
        skypathplot_script=skypathplot_script, skypathplot_div=skypathplot_div,
        exptypecounts_script=exptypecounts_script, exptypecounts_div=exptypecounts_div,
        timeseries_script=timeseries_script, timeseries_div=timeseries_div,
        overlaidhists_script=overlaidhists_script, overlaidhists_div=overlaidhists_div,
        table_script=table_script, table_div=table_div,
        )

    #- Write output file for this night
    outfile = os.path.join(outdir, 'night-{}.html'.format(night))
    with open(outfile, 'w') as fx:
        fx.write(html)

    print('Wrote {}'.format(outfile))

def get_exptype_counts(exposures, calibs, width=300, height=300, min_border_left=50, min_border_right=50):
    """
    Generate a horizontal bar plot showing the counts for each type of
    exposure grouped by whether they have FLAVOR='science' or PROGRAM='calib'

    ARGS:
        exposures : a table of exposures which only contain those with FLAVOR='science'
        calibs : a table of exposures which only contains those with PROGRAm='calibs'
    Options:
        height, width: height and width in pixels
        min_border_left, min_border_right = set minimum width of surrounding labels (in pixels)
    """
    darks = len(exposures[exposures['PROGRAM'] == 'DARK'])
    grays = len(exposures[exposures['PROGRAM'] == 'GRAY'])
    brights = len(exposures[exposures['PROGRAM'] == 'BRIGHT'])

    arcs = len(calibs[calibs['FLAVOR'] == 'arc'])
    flats = len(calibs[calibs['FLAVOR'] == 'flat'])
    zeroes = len(calibs[calibs['FLAVOR'] == 'zero'])

    types = [('calib', 'ZERO'), ('calib', 'FLAT'), ('calib', 'ARC'),
            ('science', 'BRIGHT'), ('science', 'GRAY'), ('science', 'DARK')]
    counts = np.array([zeroes, flats, arcs, brights, grays, darks])
    COLORS = ['tan', 'orange', 'yellow', 'green', 'blue', 'red']

    src = ColumnDataSource({'types':types, 'counts':counts})

    p = bk.figure(width=width, height=height,
                  y_range=FactorRange(*types), title='Exposure Type Counts',
                  toolbar_location=None, min_border_left=min_border_left, min_border_right=min_border_right)
    p.hbar(y='types', right='counts', left=0, height=0.5, line_color='white',
           fill_color=factor_cmap('types', palette=COLORS, factors=types), source=src)


    labels = LabelSet(x='counts', y='types', text='counts', level='glyph', source=src,
                      render_mode='canvas', x_offset=5, y_offset=-7,
                      text_color='gray', text_font='tahoma', text_font_size='8pt')
    p.add_layout(labels)

    p.ygrid.grid_line_color=None
    p.xaxis.axis_label = 'label'
    p.xaxis.axis_label_text_color = '#ffffff'

    return p


def get_night_link(night, exposures):
    '''Gets the href string for the previous night and the next night for a given nightly page.
        Input:
            night: night value, string
            exposures: Table with columns...
        Output: [previous page href, next page href], elements are strings'''
    unique_nights = list(np.unique(exposures['NIGHT']))
    ind = unique_nights.index(night)

    if ind == 0:
        prev_night = night
        next_night = unique_nights[ind+1]

    if ind == (len(unique_nights)-1):
        prev_night = unique_nights[ind-1]
        next_night = night

    if ind != 0 and ind != (len(unique_nights)-1):
        prev_night = unique_nights[ind-1]
        next_night = unique_nights[ind+1]

    prev_str = "night-{}.html".format(prev_night)
    next_str = "night-{}.html".format(next_night)

    return [prev_str, next_str]<|MERGE_RESOLUTION|>--- conflicted
+++ resolved
@@ -126,7 +126,6 @@
 
     return fig
 
-<<<<<<< HEAD
 def hourangle_timeseries(width=600, height=200, min_border_left=50, min_border_right=50):
     '''Placeholder for a hour angle vs. time plot'''
     p = bk.figure(plot_width=width, plot_height=height,
@@ -148,8 +147,6 @@
     p.toolbar_location = None
     return p
 
-=======
->>>>>>> bc158d3a
 def get_nightlytable(exposures):
     '''
     Generates a summary table of the exposures from the night observed.
@@ -519,33 +516,25 @@
     </style>
     </head>
     """
-<<<<<<< HEAD
-    template += """
-    <body>
-        <ul>
-          <li style="float:left"><a>DESI Survey QA Night {}</a></li>
-          <li><a id="last">Last</a></li>
-          <li><a id="next">Next</a></li>
-          <li><a id="prev">Previous</a></li>
-          <li><a id="first">First</a></li>
-          <li><a href={}>Summary Page</a></li>
-        </ul>
-    """.format(night, summary_str)
-
-    template += """
-    <script>
-        function get_dict(dict) {
-            document.getElementById("last").href = dict.last;
-            document.getElementById("first").href = dict.first;
-            var next_prev = dict.n"""+night+"""
-            document.getElementById("next").href = next_prev.next;
-            document.getElementById("prev").href = next_prev.prev;
-        }
-    </script>
-    <script src="linking.js"></script>
-    """
-
-=======
+
+# TODO: this the the navigation link template without hrefs
+#       to be updated later, but that conceptually conflicts with
+#       and earlier PR that was handling the prev/next links on
+#       the first/last nights
+#
+#     template += """
+#     <body>
+#         <ul>
+#           <li style="float:left"><a>DESI Survey QA Night {}</a></li>
+#           <li><a id="last">Last</a></li>
+#           <li><a id="next">Next</a></li>
+#           <li><a id="prev">Previous</a></li>
+#           <li><a id="first">First</a></li>
+#           <li><a href={}>Summary Page</a></li>
+#         </ul>
+#     """.format(night, summary_str)
+
+# TODO: this is the link code from the earlier PR
 
     # Navigation links, with grayed out Previous link on first night,
     # and similarly for Next link on last night.
@@ -595,8 +584,23 @@
             </ul>
         """.format(**navigation_links)
 
+# TODO: this is the code that updates the hrefs
+        
+    #- Update the navigation hrefs using the cached valus in linking.js
+    template += """
+    <script>
+        function get_dict(dict) {
+            document.getElementById("last").href = dict.last;
+            document.getElementById("first").href = dict.first;
+            var next_prev = dict.n"""+night+"""
+            document.getElementById("next").href = next_prev.next;
+            document.getElementById("prev").href = next_prev.prev;
+        }
+    </script>
+    <script src="linking.js"></script>
+    """
+        
     #- Now add the HTML body with template placeholders for plots
->>>>>>> bc158d3a
     template += """
         <div class="flex-container">
                 <div class="column middle">
