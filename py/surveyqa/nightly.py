"""
Plots for daily DESI observing
"""

from __future__ import absolute_import, division, print_function
import sys, os
import numpy as np
import bokeh as bk

import jinja2
from bokeh.embed import components
import bokeh
import bokeh.plotting as bk
from bokeh.models import ColumnDataSource

from astropy.time import Time
from bokeh.models import HoverTool, ColorBar
from bokeh.layouts import gridplot
from astropy.table import join
from astropy.time import TimezoneInfo
import astropy.units as u
from datetime import tzinfo
from datetime import datetime
from bokeh.models.glyphs import HBar
from bokeh.models import LabelSet, FactorRange
from bokeh.palettes import viridis
from bokeh.transform import factor_cmap
from bokeh.models.widgets.tables import DataTable, TableColumn
from astropy import coordinates
from bokeh.models.widgets import NumberFormatter
from pathlib import PurePath

#- Avoid warnings from date & coord calculations in the future
import warnings
warnings.filterwarnings('ignore', 'ERFA function.*dubious year.*')
warnings.filterwarnings('ignore', 'Tried to get polar motions for times after IERS data is valid.*')

utc_offset = -7*u.hour
def find_night(exposures, night):
    """
    Generates a subtable of exposures corresponding to data from a single night N and adds column TIME

    ARGS:
        exposures : Table of exposures with columns...
        night : String representing a single value in the NIGHT column of the EXPOSURES table

    Returns an astropy table object
    """
    #- Filters by NIGHT
    exposures = exposures[exposures['NIGHT'] == night]

    #- Creates DateTime objects in Arizona timezone
    mjds = np.array(exposures['MJD'])
    times = [(Time(mjd, format='mjd', scale='utc') + utc_offset).to_datetime() for mjd in mjds]
    
    #- Adds times to table
    exposures['TIME'] = times

    return exposures


def get_timeseries(cds, name):
    """
    Generates times and values arrays for column `name`

    ARGS:
        cds : ColumnDataSource of exposures
        name : String corresponding to a column in CDS

    Returns numpy array objects
    """
    x = np.array(cds.data['TIME'])
    y = np.array(cds.data[name])

    return x, y


def plot_timeseries(source, name, color, tools=None, x_range=None, title=None, tooltips=None, width=400, height=150, min_border_left=50, min_border_right=50):
    """
    Plots values corresponding to NAME from SOURCE vs. time with TOOLS

    ARGS:
        source : ColumnDataSource of exposures
        name : string name of this timeseries
        color : color for plotted data points
        x_range : a range of x values to link multiple plots together

    Options:
        height, width: height and width of the graph in pixels
        x_range: x-axis range of the graph
        tools: interactive features
        title: graph title
        min_border_left, min_border_right: set minimum width of surrounding labels (in pixels)

    Returns bokeh figure object
    """

    times, values = get_timeseries(source, name)

    fig = bk.figure(width=width, height=height, tools=tools,
                    x_axis_type='datetime', x_range=x_range,
                    active_scroll='wheel_zoom', title=title,
                    x_axis_label='Time',
                    min_border_left=min_border_left,
                    min_border_right=min_border_right)
    fig.xaxis.axis_label_text_color='#ffffff'
    fig.line('TIME', name, source=source)
    r = fig.circle('TIME', name, line_color=color, fill_color='white',
                   size=6, line_width=2, hover_color='firebrick', source=source)

    #- Formatting
    fig.xgrid.grid_line_color = None
    fig.outline_line_color = None
    fig.yaxis.axis_label = name.title()

    if name == 'TRANSP':
        fig.yaxis.axis_label = 'Transparency'
    if name == 'HOURANGLE':
        fig.yaxis.axis_label = 'Hour Angle'
    if name == 'EXPTIME':
        fig.yaxis.axis_label = 'Exposure Time'

    #- Add hover tool
    hover = HoverTool(renderers = [r], tooltips=tooltips)
    fig.add_tools(hover)

    return fig

def get_nightlytable(exposures):
    '''
    Generates a summary table of the exposures from the night observed.

    Args:
        exposures: Table of exposures with columns...

    Returns a bokeh DataTable object.
    '''

    source = ColumnDataSource(data=dict(
        expid = np.array(exposures['EXPID']),
        flavor = np.array(exposures['FLAVOR'], dtype='str'),
        program = np.array(exposures['PROGRAM'], dtype='str'),
        exptime = np.array(exposures['EXPTIME']),
        tileid = np.array(exposures['TILEID']),
        airmass = np.array(exposures['AIRMASS']),
        seeing = np.array(exposures['SEEING']),
        transp = np.array(exposures['TRANSP']),
        sky = np.array(exposures['SKY']),
        hourangle = np.array(exposures['HOURANGLE']),
    ))

    formatter = NumberFormatter(format='0,0.00')
    columns = [
        TableColumn(field='expid', title='Exposure ID'),
        TableColumn(field='flavor', title='Flavor'),
        TableColumn(field='program', title='Program'),
        TableColumn(field='exptime', title='Exposure Time'),
        TableColumn(field='tileid', title='Tile ID'),
        TableColumn(field='airmass', title='Airmass', formatter=formatter),
        TableColumn(field='seeing', title='Seeing', formatter=formatter),
        TableColumn(field='transp', title='Transparency', formatter=formatter),
        TableColumn(field='sky', title='Sky', formatter=formatter),
        TableColumn(field='hourangle', title='Hour Angle', formatter=formatter),
    ]

    nightly_table = DataTable(source=source, columns=columns, width=1000, sortable=True)

    return nightly_table


def getPhase(night):
    '''
    Returns the phase of the moon as a decimal given the number of nights since full_zero
    
    Args:
        night : number of nights since full_zero, an initalized night of full moon
    '''
    phase = -0.5 * np.sin(np.pi/15 * (night)) + 0.5
    return phase


def phaseSign(night):
    '''
    Returns the positive or negative sign of sine function used to calculate the moon phase
    
    Args:
        night : the number of nights since full_zero, an initialized night of full moon
    '''
    dt = -1 * np.cos(np.pi/15*night)
    return dt


def toDatetime(night):
    '''
    Parses a string representation of night into a datetime object
    
    Args:
        night: a single night given as YYYYMMDD in string representation
    
    Returns a datetime object
    '''
    n = datetime(int(night[:4]), int(night[4:6]), int(night[6:]))
    return n


def numNightsFullZero(date):
    '''
    Calculates the number of nights since a specified night of the full moon,
    full_zero (11/12/2019 6:34)
    
    Args:
        night: a single night given as a datetime object
    '''
    full_zero = datetime(2019, 11, 12, 6, 34)
    diff = date - full_zero
    return diff.days


def getWedge(phase, der, fig, ra, dec):
    '''
    Given a phase of the moon, creates a bokeh point to represent the moon on the skypath plot
    
    Args:
        phase: a proportion representing the phase of the moon 
            where 1 corresponds to full moon and 0 corresponds to no moon
    '''
    if (phase <= 0.25):
        return fig.arc(ra, dec, start_angle=0, end_angle=2*np.pi, radius=4, color='gold')
    elif (phase <= 0.75 and der > 0):
        return fig.wedge(ra, dec, start_angle=-np.pi/2, end_angle=np.pi/2, radius=4, color='gold')
    elif (phase <= 7.5 and der < 0):
        return fig.wedge(ra, dec, start_angle=np.pi/2, end_angle=3*np.pi/2, radius=4, color='gold')
    else:
        return fig.wedge(ra, dec, start_angle=0, end_angle=2*np.pi, radius=4, color='gold')

    
def getMoonRend(night, fig, ra, dec):
    '''
    Configures settings for getWedge and returns a bokeh rendered point to represent the phase of the moon
    on the skypath plot for a specific night
    
    Args:
        night : a single string representation of a night = YEARMMDD
        fig : a bokeh figure object from the skypath plot for the given NIGHT
        ra :  the right ascension coordinate for the moon on the given NIGHT
        dec: the declination coordinate for the moon on the given NIGHT
    '''
    n = numNightsFullZero(toDatetime(night))
    phase = getPhase(n)
    der = phaseSign(n)
    moon = getWedge(phase, der, fig, ra, dec)
    return moon


def get_moonloc(night):
    """
    Returns the location of the moon on the given NIGHT

    Args:
        night : night = YEARMMDD of sunset

    Returns a SkyCoord object
    """
    #- Re-formats night into YYYY-MM-DD HH:MM:SS
    iso_format = night[:4] + '-' + night[4:6] + '-' + night[6:] + ' 00:00:00'
    t_midnight = Time(iso_format, format='iso') + 24*u.hour
    #- Sets timezone
    t_local = t_midnight + (-7)*u.hour

    #- Sets location
    kitt = coordinates.EarthLocation.of_site('Kitt Peak National Observatory')

    #- Gets moon coordinates
    moon_loc = coordinates.get_moon(time=t_local, location=kitt)

    return moon_loc


def get_skypathplot(exposures, tiles, width=600, height=300, min_border_left=50, min_border_right=50):
    """
    Generate a plot which maps the location of tiles observed on NIGHT

    ARGS:
        exposures : Table of exposures with columns specific to a single night
        tiles: Table of tile locations with columns ...

    Options:
        height, width: height and width of the graph in pixels
        min_border_left, min_border_right: set minimum width of surrounding labels (in pixels)

    Returns a bokeh figure object
    """
    #- Merges tiles data for all exposures on a single night N
    tiles_and_exps = join(exposures, tiles['STAR_DENSITY', 'EXPOSEFAC', 'OBSCONDITIONS', 'TILEID'], keys='TILEID')
    tiles_and_exps.sort('TIME')

    #- Converts data format into ColumnDataSource
    src = ColumnDataSource(data={'RA':np.array(tiles_and_exps['RA']),
                                 'DEC':np.array(tiles_and_exps['DEC']),
                                 'EXPID':np.array(tiles_and_exps['EXPID']),
                                 'PROGRAM':np.array([str(n) for n in tiles_and_exps['PROGRAM']])})

    #- Plot options
    night_name = exposures['NIGHT'][0]
    string_date = night_name[4:6] + "-" + night_name[6:] + "-" + night_name[:4]

    fig = bk.figure(width=width, height=height, title='Tiles observed on ' + string_date,
                    min_border_left=min_border_left, min_border_right=min_border_right)
    fig.yaxis.axis_label = 'Declination (degrees)'
    fig.xaxis.axis_label = 'Right Ascension (degrees)'

    #- Plots all tiles
    unobs = fig.circle(tiles['RA'], tiles['DEC'], color='gray', size=1)

    #- Color-coding for program
    EXPTYPES = ['DARK', 'GRAY', 'BRIGHT']
    COLORS = ['red', 'blue', 'green']
    mapper = factor_cmap(field_name='PROGRAM', palette=COLORS, factors=EXPTYPES)

    #- Plots tiles observed on NIGHT
    obs = fig.scatter('RA', 'DEC', size=5, fill_alpha=0.7, legend='PROGRAM', source=src, color=mapper)
    fig.line(src.data['RA'], src.data['DEC'], color='navy', alpha=0.4)

    #- Stars the first point observed on NIGHT
    first = tiles_and_exps[0]
    fig.asterisk(first['RA'], first['DEC'], size=10, line_width=1.5, fill_color=None, color='orange')

    #- Adds moon location at midnight on NIGHT
    night = exposures['NIGHT'][0]
    moon_loc = get_moonloc(night)
    ra, dec = float(moon_loc.ra.to_string(decimal=True)), float(moon_loc.dec.to_string(decimal=True))
<<<<<<< HEAD
    moon = getMoonRend(night, fig, ra, dec)
    #fig.circle(ra, dec, size=10, color='gold')    
    
=======
    fig.circle(ra, dec, size=10, color='gold')

>>>>>>> 8dca9683

    #- Circles the first point observed on NIGHT
    first = tiles_and_exps[0]
    fig.asterisk(first['RA'], first['DEC'], size=10, line_width=1.5, fill_color=None, color='gold')

    #- Adds hover tool
    TOOLTIPS = [("(RA, DEC)", "(@RA, @DEC)"), ("EXPID", "@EXPID")]
    obs_hover = HoverTool(renderers = [obs], tooltips=TOOLTIPS)
    fig.add_tools(obs_hover)

    return fig


def overlaid_hist(all_exposures, night_exposures, attribute, color, width=300, height=150, min_border_left=50, min_border_right=50):
    """
    Generates an overlaid histogram for a single attribute comparing the distribution
    for all of the exposures vs. those from just one night

    ARGS:
        all_exposures : a table of all the science exposures
        night_exposures : a table of all the science exposures for a single night
        attribute : a string name of a column in the exposures tables
        color : color of histogram
    Options:
        height, width: height and width of the graph in pixels
        min_border_left, min_border_right: set minimum width of surrounding labels (in pixels)

    Returns a bokeh figure object
    """
    hist_all, edges_all = np.histogram(np.array(all_exposures[attribute]), density=True, bins=50)
    hist_night, edges_night = np.histogram(np.array(night_exposures[attribute]), density=True, bins=50)

    fig = bk.figure(plot_width=width, plot_height=height,
                    x_axis_label = attribute.title(), y_axis_label = 'title',
                    min_border_left=min_border_left, min_border_right=min_border_right)
    fig.quad(top=hist_all, bottom=0, left=edges_all[:-1], right=edges_all[1:], fill_color=color, alpha=0.2)
    fig.quad(top=hist_night, bottom=0, left=edges_night[:-1], right=edges_night[1:], fill_color=color, alpha=0.6)

    if attribute == 'TRANSP':
        fig.xaxis.axis_label = 'Transparency'
    if attribute == 'HOURANGLE':
        fig.xaxis.axis_label = 'Hour Angle'
    if attribute == 'EXPTIME':
        fig.xaxis.axis_label = 'Exposure Time'

    fig.yaxis.major_label_text_font_size = '0pt'
    fig.yaxis.major_tick_line_color = None
    fig.yaxis.minor_tick_line_color = None
    fig.yaxis.axis_label_text_color = '#ffffff'
    fig.ygrid.grid_line_color = None
    fig.xgrid.grid_line_color = None
    fig.toolbar_location = None

    return fig

def makeplots(night, exposures, tiles, outdir):
    '''
    Generates summary plots for the DESI survey QA

    Args:
        night : String representing a single value in the NIGHT column of the EXPOSURES table
        exposures: Table of exposures with columns ...
        tiles: Table of tile locations with columns ...
        outdir: directory to write the files

    Writes outdir/night-*.html
    '''

    #getting path for the previous and next night links, first and last night links, link back to summary page
    [prev_str, next_str] = get_night_link(night, exposures)
    first_str = get_night_link(exposures['NIGHT'][0], exposures)[0]
    last_str = get_night_link(exposures['NIGHT'][-1], exposures)[1]
    summary_str = "summary.html"

    #- Separate calibration exposures
    all_exposures = exposures[exposures['PROGRAM'] != 'CALIB']
    all_calibs = exposures[exposures['PROGRAM'] == 'CALIB']

    #- Filter exposures to just this night and adds columns DATETIME and MJD_hour
    exposures = find_night(all_exposures, night)
    calibs = find_night(all_calibs, night)

    #- Plot options
    #title='Airmass, Seeing, Exptime vs. Time for {}/{}/{}'.format(night[4:6], night[6:], night[:4])
    TOOLS = ['box_zoom', 'reset', 'wheel_zoom']
    TOOLTIPS = [("EXPID", "@EXPID"), ("Airmass", "@AIRMASS"), ("Seeing", "@SEEING"),
                ("Exposure Time", "@EXPTIME"), ("Transparency", "@TRANSP"), ("HOURANGLE", "@HOURANGLE")]

    #- Create ColumnDataSource for linking timeseries plots
    COLS = ['EXPID', 'TIME', 'AIRMASS', 'SEEING', 'EXPTIME', 'TRANSP', 'SKY', 'HOURANGLE']
    src = ColumnDataSource(data={c:np.array(exposures[c]) for c in COLS})

    #- Get timeseries plots for several variables
    min_border_right_time = 0
    min_border_left_time = 60
    min_border_right_hist = 0
    min_border_left_hist = 70
    min_border_right_count = 0
    min_border_left_count = 70
    min_border_right_sky = 0
    min_border_left_sky = 60

    time_hist_plot_height = 160

    airmass = plot_timeseries(src, 'AIRMASS', 'green', tools=TOOLS, x_range=None, title=None, tooltips=TOOLTIPS, width=600, height=time_hist_plot_height, min_border_left=min_border_left_time, min_border_right=min_border_right_time)
    seeing = plot_timeseries(src, 'SEEING', 'navy', tools=TOOLS, x_range=airmass.x_range, tooltips=TOOLTIPS, width=600, height=time_hist_plot_height, min_border_left=min_border_left_time, min_border_right=min_border_right_time)
    exptime = plot_timeseries(src, 'EXPTIME', 'darkorange', tools=TOOLS, x_range=airmass.x_range, tooltips=TOOLTIPS, width=600, height=time_hist_plot_height, min_border_left=min_border_left_time, min_border_right=min_border_right_time)
    transp = plot_timeseries(src, 'TRANSP', 'purple', tools=TOOLS, x_range=airmass.x_range, tooltips=TOOLTIPS, width=600, height=time_hist_plot_height, min_border_left=min_border_left_time, min_border_right=min_border_right_time)
    hourangle = plot_timeseries(src, 'HOURANGLE', 'maroon', tools=TOOLS, x_range=airmass.x_range, tooltips=TOOLTIPS, width=600, height=time_hist_plot_height, min_border_left=min_border_left_time, min_border_right=min_border_right_time)
    brightness = plot_timeseries(src, 'SKY', 'pink', tools=TOOLS, x_range=airmass.x_range, tooltips=TOOLTIPS, width=600, height=time_hist_plot_height, min_border_left=min_border_left_time, min_border_right=min_border_right_time)

    #- Convert these to the components to include in the HTML
    timeseries_script, timeseries_div = components(bk.Column(airmass, seeing, exptime, transp, hourangle, brightness))

    #making the nightly table of values
    nightlytable = get_nightlytable(exposures)
    table_script, table_div = components(nightlytable)

    #adding in the skyplot components
    skypathplot = get_skypathplot(exposures, tiles, width=600, height=250, min_border_left=min_border_left_sky, min_border_right=min_border_right_sky)
    skypathplot_script, skypathplot_div = components(skypathplot)

    #adding in the components of the exposure types bar plot
    exptypecounts = get_exptype_counts(exposures, calibs, width=250, height=250, min_border_left=min_border_left_count, min_border_right=min_border_right_count)
    exptypecounts_script, exptypecounts_div = components(exptypecounts)

    #- Get overlaid histograms for several variables
    airmasshist = overlaid_hist(all_exposures, exposures, 'AIRMASS', 'green', 250, time_hist_plot_height, min_border_left=min_border_left_hist, min_border_right=min_border_right_hist)
    seeinghist = overlaid_hist(all_exposures, exposures, 'SEEING', 'navy', 250, time_hist_plot_height, min_border_left=min_border_left_hist, min_border_right=min_border_right_hist)
    exptimehist = overlaid_hist(all_exposures, exposures, 'EXPTIME', 'darkorange', 250, time_hist_plot_height, min_border_left=min_border_left_hist, min_border_right=min_border_right_hist)
    transphist = overlaid_hist(all_exposures, exposures, 'TRANSP', 'purple', 250, time_hist_plot_height, min_border_left=min_border_left_hist, min_border_right=min_border_right_hist)
    houranglehist = overlaid_hist(all_exposures, exposures, 'HOURANGLE', 'maroon', 250, time_hist_plot_height, min_border_left=min_border_left_hist, min_border_right=min_border_right_hist)
    brightnesshist = overlaid_hist(all_exposures, exposures, 'SKY', 'pink', 250, time_hist_plot_height, min_border_left=min_border_left_hist, min_border_right=min_border_right_hist)

    #adding in the components of the overlaid histograms
    overlaidhists_script, overlaidhists_div = components(bk.Column(airmasshist, seeinghist, exptimehist, transphist, houranglehist, brightnesshist))


    #----
    #- Template HTML for this page

    #- Generate HTML header separately so that we can get the right bokeh
    #- version in there without mucking up the python string formatting

    header = """
    <!DOCTYPE html>
    <html lang="en-US">

    <link
        href="https://cdn.pydata.org/bokeh/release/bokeh-{version}.min.css"
        rel="stylesheet" type="text/css"
    >
    <link
        href="https://cdn.pydata.org/bokeh/release/bokeh-tables-{version}.min.css"
        rel="stylesheet" type="text/css"
    >
    <script
        src="https://cdn.pydata.org/bokeh/release/bokeh-{version}.min.js"
    ></script>

    <script src="https://cdn.pydata.org/bokeh/release/bokeh-tables-{version}.min.js"
    ></script>

    <script type="text/javascript">
    if (typeof Bokeh == 'undefined')
    {{
        document.write("<link href='offline_files/bokeh-{version}.css' rel='stylesheet' type='text/css'>");
        document.write("<link href='offline_files/bokeh_tables-{version}.css' rel='stylesheet' type='text/css'>");
        document.write("<script src='offline_files/bokeh-{version}.js' type='text/javascript'><\/script>");
        document.write("<script src='offline_files/bokeh_tables-{version}.js' type='text/javascript'><\/script>");
    }}
    </script>

    """.format(version=bokeh.__version__)


    #- CSS styling
    template = header + """
    <head>
    <style>
    body {
        margin: 0;
    }

    .header {
        font-family: "Open Serif", Arial, Helvetica, sans-serif;
        background-color: #f1f1f1;
        padding: 10px;
        text-align: center;
        justify: space-around;
    }

    .column {
        float: center;
        padding: 10px
    }

    .column.side {
        width = 5%;
    }

    .column.middle {
        width = 90%;
    }

    .flex-container {
        display: flex;
        flex-direction: row;
        flex-flow: row wrap;
        justify-content: center;
        padding: 10px;
    }

    p.sansserif {
        font-family: "Open Serif", Helvetica, sans-serif;
    }

    ul {
      list-style-type: none;
      margin: 0;
      padding: 0;
      overflow: hidden;
      background-color: #333;
    }

    li {
      float: right;
    }

    li a {
      display: block;
      color: white;
      text-align: center;
      padding: 20px;
      text-decoration: none;
      font-family: "Open Serif", "Arial", sans-serif;
    }

    li a:hover {
      background-color: #111;
    }
    
    li a.noHover{
      pointer-events: none;
    }
    </style>
    </head>
    """

    # Navigation links, with grayed out Previous link on first night,
    # and similarly for Next link on last night.
    # Put links in dict to use for formatting since different cases need
    # different combinations of links
    night_str = "night-{}.html".format(night)
    navigation_links = dict(
            night=night,
            nextfile=next_str, prevfile=prev_str,
            firstfile=first_str, lastfile=last_str,
            summaryfile=summary_str
            )
    if next_str == night_str:
        template += """
        <body>
            <ul>
              <li style="float:left"><a>DESI Survey QA Night {night}</a></li>
              <li><a href={lastfile}>Last</a></li>
              <li><a class="noHover">Next</a></li>
              <li><a href={prevfile}>Previous</a></li>
              <li><a href={firstfile}>First</a></li>
              <li><a href={summaryfile}>Summary Page</a></li>
            </ul>
        """.format(**navigation_links)
    elif prev_str == night_str:
        template += """
        <body>
            <ul>
              <li style="float:left"><a>DESI Survey QA Night {night}</a></li>
              <li><a href={lastfile}>Last</a></li>
              <li><a href={nextfile}>Next</a></li>
              <li><a class="noHover">Previous</a></li>
              <li><a href={firstfile}>First</a></li>
              <li><a href={summaryfile}>Summary Page</a></li>
            </ul>
        """.format(**navigation_links)
    else:
        template += """
        <body>
            <ul>
              <li style="float:left"><a>DESI Survey QA Night {night}</a></li>
              <li><a href={lastfile}>Last</a></li>
              <li><a href={nextfile}>Next</a></li>
              <li><a href={prevfile}>Previous</a></li>
              <li><a href={firstfile}>First</a></li>
              <li><a href={summaryfile}>Summary Page</a></li>
            </ul>
        """.format(**navigation_links)

    #- Now add the HTML body with template placeholders for plots
    template += """
        <div class="flex-container">
                <div class="column middle">
                    <div class="flex-container">
                        <div>{{ skypathplot_script }} {{ skypathplot_div}}</div>
                        <div>{{ exptypecounts_script }} {{ exptypecounts_div }}</div>
                    </div>

                    <div class="flex-container">
                        <div>{{ timeseries_script }} {{ timeseries_div }}</div>
                        <div>{{ overlaidhists_script }} {{ overlaidhists_div }}</div>
                    </div>

                    <div class="flex-container">{{ table_script }}{{ table_div }}</div>
                </div>
            </div>
    </body>

    </html>
    """

    #- Convert to a jinja2.Template object and render HTML
    html = jinja2.Template(template).render(
        skypathplot_script=skypathplot_script, skypathplot_div=skypathplot_div,
        exptypecounts_script=exptypecounts_script, exptypecounts_div=exptypecounts_div,
        timeseries_script=timeseries_script, timeseries_div=timeseries_div,
        overlaidhists_script=overlaidhists_script, overlaidhists_div=overlaidhists_div,
        table_script=table_script, table_div=table_div,
        )

    #- Write output file for this night
    outfile = os.path.join(outdir, 'night-{}.html'.format(night))
    with open(outfile, 'w') as fx:
        fx.write(html)

    print('Wrote {}'.format(outfile))

def get_exptype_counts(exposures, calibs, width=300, height=300, min_border_left=50, min_border_right=50):
    """
    Generate a horizontal bar plot showing the counts for each type of
    exposure grouped by whether they have FLAVOR='science' or PROGRAM='calib'

    ARGS:
        exposures : a table of exposures which only contain those with FLAVOR='science'
        calibs : a table of exposures which only contains those with PROGRAm='calibs'
    Options:
        height, width: height and width in pixels
        min_border_left, min_border_right = set minimum width of surrounding labels (in pixels)
    """
    darks = len(exposures[exposures['PROGRAM'] == 'DARK'])
    grays = len(exposures[exposures['PROGRAM'] == 'GRAY'])
    brights = len(exposures[exposures['PROGRAM'] == 'BRIGHT'])

    arcs = len(calibs[calibs['FLAVOR'] == 'arc'])
    flats = len(calibs[calibs['FLAVOR'] == 'flat'])
    zeroes = len(calibs[calibs['FLAVOR'] == 'zero'])

    types = [('calib', 'ZERO'), ('calib', 'FLAT'), ('calib', 'ARC'),
            ('science', 'BRIGHT'), ('science', 'GRAY'), ('science', 'DARK')]
    counts = np.array([zeroes, flats, arcs, brights, grays, darks])
    COLORS = ['tan', 'orange', 'yellow', 'green', 'blue', 'red']

    src = ColumnDataSource({'types':types, 'counts':counts})

    p = bk.figure(width=width, height=height,
                   x_range=(0, np.max(counts)*1.15),
                  y_range=FactorRange(*types), title='Exposure Type Counts',
                  toolbar_location=None, min_border_left=min_border_left, min_border_right=min_border_right)
    p.hbar(y='types', right='counts', left=0, height=0.5, line_color='white',
           fill_color=factor_cmap('types', palette=COLORS, factors=types), source=src)


    labels = LabelSet(x='counts', y='types', text='counts', level='glyph', source=src,
                      render_mode='canvas', x_offset=5, y_offset=-7,
                      text_color='gray', text_font='tahoma', text_font_size='8pt')
    p.add_layout(labels)

    p.ygrid.grid_line_color=None
    p.xaxis.axis_label = 'label'
    p.xaxis.axis_label_text_color = '#ffffff'

    return p


def get_night_link(night, exposures):
    '''Gets the href string for the previous night and the next night for a given nightly page.
        Input:
            night: night value, string
            exposures: Table with columns...
        Output: [previous page href, next page href], elements are strings'''
    unique_nights = list(np.unique(exposures['NIGHT']))
    ind = unique_nights.index(night)

    if ind == 0:
        prev_night = night
        next_night = unique_nights[ind+1]

    if ind == (len(unique_nights)-1):
        prev_night = unique_nights[ind-1]
        next_night = night

    if ind != 0 and ind != (len(unique_nights)-1):
        prev_night = unique_nights[ind-1]
        next_night = unique_nights[ind+1]

    prev_str = "night-{}.html".format(prev_night)
    next_str = "night-{}.html".format(next_night)

    return [prev_str, next_str]<|MERGE_RESOLUTION|>--- conflicted
+++ resolved
@@ -329,14 +329,9 @@
     night = exposures['NIGHT'][0]
     moon_loc = get_moonloc(night)
     ra, dec = float(moon_loc.ra.to_string(decimal=True)), float(moon_loc.dec.to_string(decimal=True))
-<<<<<<< HEAD
     moon = getMoonRend(night, fig, ra, dec)
-    #fig.circle(ra, dec, size=10, color='gold')    
-    
-=======
-    fig.circle(ra, dec, size=10, color='gold')
-
->>>>>>> 8dca9683
+    fig.circle(ra, dec, size=10, color='gold')    
+    
 
     #- Circles the first point observed on NIGHT
     first = tiles_and_exps[0]
