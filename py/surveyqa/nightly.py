"""
Plots for daily DESI observing
"""

from __future__ import absolute_import, division, print_function
import sys, os
import numpy as np
import bokeh as bk

import jinja2
from bokeh.embed import components
import bokeh
import bokeh.plotting as bk
from bokeh.models import ColumnDataSource

from astropy.time import Time
from bokeh.models import HoverTool, ColorBar
from bokeh.layouts import gridplot
from astropy.table import join
from astropy.time import TimezoneInfo
import astropy.units as u
from datetime import tzinfo
from datetime import datetime
from bokeh.models.glyphs import HBar
from bokeh.models import LabelSet, FactorRange
from bokeh.palettes import viridis
from bokeh.transform import factor_cmap
from bokeh.models.widgets.tables import DataTable, TableColumn
from astropy import coordinates

def find_night(exposures, night):
    """
    Generates a subtable of exposures corresponding to data from a single night N and adds column TIME

    ARGS:
        exposures : Table of exposures with columns...
        night : String representing a single value in the NIGHT column of the EXPOSURES table

    Returns an astropy table object
    """
    #- Filters by NIGHT
    exposures = exposures[exposures['NIGHT'] == night]

    #- Creates DateTime objects in Arizona timezone
    mjds = np.array(exposures['MJD'])
    tzone = TimezoneInfo(utc_offset = -7*u.hour)
    times = [Time(mjd, format='mjd', scale='utc').to_datetime(timezone=tzone) for mjd in mjds]

    #- Adds times to table
    exposures['TIME'] = times

    return exposures


def get_timeseries(cds, name):
    """
    Generates times and values arrays for column `name`

    ARGS:
        cds : ColumnDataSource of exposures
        name : String corresponding to a column in CDS

    Returns numpy array objects
    """
    x = np.array(cds.data['TIME'])
    y = np.array(cds.data[name])

    return x, y


def plot_timeseries(source, name, color, tools=None, x_range=None, title=None, tooltips=None, width=400, height=150, min_border_left=50, min_border_right=50):
    """
    Plots values corresponding to NAME from SOURCE vs. time with TOOLS

    ARGS:
        source : ColumnDataSource of exposures
        name : string name of this timeseries
        color : color for plotted data points
        x_range : a range of x values to link multiple plots together

    Options:
        height, width: height and width of the graph in pixels
        x_range: x-axis range of the graph
        tools: interactive features
        title: graph title
        min_border_left, min_border_right: set minimum width of surrounding labels (in pixels)

    Returns bokeh figure object
    """

    times, values = get_timeseries(source, name)

    fig = bk.figure(width=width, height=height, tools=tools,
                    x_axis_type='datetime', x_range=x_range,
                    active_scroll='wheel_zoom', title=title,
                    x_axis_label='Time',
                    min_border_left=min_border_left,
                    min_border_right=min_border_right)
    fig.xaxis.axis_label_text_color='#ffffff'
    fig.line('TIME', name, source=source)
    r = fig.circle('TIME', name, line_color=color, fill_color='white',
                   size=6, line_width=2, hover_color='firebrick', source=source)

    #- Formatting
    fig.ygrid.grid_line_color = None
    fig.xgrid.grid_line_color = None
    fig.outline_line_color = None
    fig.yaxis.axis_label = name.title()

    #- Add hover tool
    hover = HoverTool(renderers = [r], tooltips=tooltips)
    fig.add_tools(hover)

    return fig

def hourangle_timeseries(width=600, height=200, min_border_left=50, min_border_right=50):
    '''Placeholder for a hour angle vs. time plot'''
    p = bk.figure(plot_width=width, plot_height=height,
                  x_axis_label='Time',
                  y_axis_label='Hour Angle', min_border_left=min_border_left, 
                  min_border_right=min_border_right)
    p.xaxis.axis_label_text_color='#ffffff'
    p.toolbar_location = None
    return p

def brightness_timeseries(width=600, height=200, min_border_left=50, min_border_right=50):
    '''Placeholder for a sky brightness timeseries plot'''
    p = bk.figure(plot_width=width, plot_height=height, 
                  x_axis_label='Time',
                  y_axis_label='Sky Brightness', 
                  min_border_left=min_border_left,
                  min_border_right=min_border_right)
    p.xaxis.axis_label_text_color='#ffffff'
    p.toolbar_location = None
    return p

def get_nightlytable(exposures):
    '''
    Generates a summary table of the exposures from the night observed.

    Args:
        exposures: Table of exposures with columns...

    Returns a bokeh DataTable object.
    '''

    source = ColumnDataSource(data=dict(
        expid = np.array(exposures['EXPID']),
        flavor = np.array(exposures['FLAVOR'], dtype='str'),
        program = np.array(exposures['PROGRAM'], dtype='str'),
        exptime = np.array(exposures['EXPTIME']),
        tileid = np.array(exposures['TILEID']),
    ))

    columns = [
        TableColumn(field='expid', title='Exposure ID'),
        TableColumn(field='flavor', title='Flavor'),
        TableColumn(field='program', title='Program'),
        TableColumn(field='exptime', title='Exposure Time'),
        TableColumn(field='tileid', title='Tile ID'),
    ]

    nightly_table = DataTable(source=source, columns=columns, sortable=True)

    return nightly_table


<<<<<<< HEAD
def get_skypathplot(exposures, tiles, width=600, height=300, min_border_left=50, min_border_right=50):
=======
def get_moonloc(night):
    """
    Returns the location of the moon on the given NIGHT
    
    Args:
        night : night = YEARMMDD of sunset
    
    Returns a SkyCoord object
    """
    #- Re-formats night into YYYY-MM-DD HH:MM:SS 
    iso_format = night[:4] + '-' + night[4:6] + '-' + night[6:] + ' 00:00:00'
    t_midnight = Time(iso_format, format='iso') + 24*u.hour
    #- Sets timezone
    t_local = t_midnight + (-7)*u.hour
    
    #- Sets location
    kitt = coordinates.EarthLocation.of_site('Kitt Peak National Observatory')
    
    #- Gets moon coordinates
    moon_loc = coordinates.get_moon(time=t_local, location=kitt)
    
    return moon_loc


def get_skypathplot(exposures, tiles, width=600, height=300):
>>>>>>> 35d8b47e
    """
    Generate a plot which maps the location of tiles observed on NIGHT

    ARGS:
        exposures : Table of exposures with columns specific to a single night
        tiles: Table of tile locations with columns ...

    Options:
        height, width: height and width of the graph in pixels
        min_border_left, min_border_right: set minimum width of surrounding labels (in pixels)

    Returns a bokeh figure object
    """
    #- Merges tiles data for all exposures on a single night N
    tiles_and_exps = join(exposures, tiles['STAR_DENSITY', 'EXPOSEFAC', 'OBSCONDITIONS', 'TILEID'], keys='TILEID')
    tiles_and_exps.sort('TIME')

    #- Converts data format into ColumnDataSource
    src = ColumnDataSource(data={'RA':np.array(tiles_and_exps['RA']),
                                 'DEC':np.array(tiles_and_exps['DEC']),
                                 'EXPID':np.array(tiles_and_exps['EXPID']),
                                 'PROGRAM':np.array([str(n) for n in tiles_and_exps['PROGRAM']])})

    #- Plot options
    night_name = exposures['NIGHT'][0]
    string_date = night_name[4:6] + "-" + night_name[6:] + "-" + night_name[:4]

    fig = bk.figure(width=width, height=height, title='Tiles observed on ' + string_date, 
                    min_border_left=min_border_left, min_border_right=min_border_right)
    fig.yaxis.axis_label = 'Declination (degrees)'
    fig.xaxis.axis_label = 'Right Ascension (degrees)'

    #- Plots all tiles
    unobs = fig.circle(tiles['RA'], tiles['DEC'], color='gray', size=1)

    #- Color-coding for program
    EXPTYPES = ['DARK', 'GRAY', 'BRIGHT']
    COLORS = ['red', 'blue', 'green']
    mapper = factor_cmap(field_name='PROGRAM', palette=COLORS, factors=EXPTYPES)

    #- Plots tiles observed on NIGHT
    obs = fig.scatter('RA', 'DEC', size=5, fill_alpha=0.7, legend='PROGRAM', source=src, color=mapper)
    fig.line(src.data['RA'], src.data['DEC'], color='navy', alpha=0.4)
    
    #- Stars the first point observed on NIGHT
    first = tiles_and_exps[0]
    fig.asterisk(first['RA'], first['DEC'], size=10, line_width=1.5, fill_color=None, color='orange')
    
    #- Adds moon location at midnight on NIGHT
    night = exposures['NIGHT'][0]
    moon_loc = get_moonloc(night)
    ra, dec = float(moon_loc.ra.to_string(decimal=True)), float(moon_loc.dec.to_string(decimal=True))
    fig.circle(ra, dec, size=10, color='gold')
    

    #- Circles the first point observed on NIGHT
    first = tiles_and_exps[0]
    fig.asterisk(first['RA'], first['DEC'], size=10, line_width=1.5, fill_color=None, color='gold')

    #- Adds hover tool
    TOOLTIPS = [("(RA, DEC)", "(@RA, @DEC)"), ("EXPID", "@EXPID")]
    obs_hover = HoverTool(renderers = [obs], tooltips=TOOLTIPS)
    fig.add_tools(obs_hover)

    return fig


def overlaid_hist(all_exposures, night_exposures, attribute, color, width=300, height=150, min_border_left=50, min_border_right=50):
    """
    Generates an overlaid histogram for a single attribute comparing the distribution
    for all of the exposures vs. those from just one night

    ARGS:
        all_exposures : a table of all the science exposures
        night_exposures : a table of all the science exposures for a single night
        attribute : a string name of a column in the exposures tables
        color : color of histogram
    Options:
        height, width: height and width of the graph in pixels
        min_border_left, min_border_right: set minimum width of surrounding labels (in pixels)

    Returns a bokeh figure object
    """
    hist_all, edges_all = np.histogram(np.array(all_exposures[attribute]), density=True, bins=50)
    hist_night, edges_night = np.histogram(np.array(night_exposures[attribute]), density=True, bins=50)

    fig = bk.figure(plot_width=width, plot_height=height, # title = attribute + " Histogram",
                    x_axis_label = attribute.title(), min_border_left=min_border_left, min_border_right=min_border_right)
    fig.quad(top=hist_all, bottom=0, left=edges_all[:-1], right=edges_all[1:], fill_color=color, alpha=0.2)
    fig.quad(top=hist_night, bottom=0, left=edges_night[:-1], right=edges_night[1:], fill_color=color, alpha=0.6)

    fig.toolbar_location = None

    return fig

def makeplots(night, exposures, tiles, outdir):
    '''
    Generates summary plots for the DESI survey QA

    Args:
        night : String representing a single value in the NIGHT column of the EXPOSURES table
        exposures: Table of exposures with columns ...
        tiles: Table of tile locations with columns ...
        outdir: directory to write the files

    Writes outdir/night-*.html
    '''

    #getting path for the previous and next night links, first and last night links, link back to summary page
    [prev_str, next_str] = get_night_link(night, exposures)
    first_str = get_night_link(exposures['NIGHT'][0], exposures)[0]
    last_str = get_night_link(exposures['NIGHT'][-1], exposures)[1]
    summary_str = "summary.html"

    #- Separate calibration exposures
    all_exposures = exposures[exposures['PROGRAM'] != 'CALIB']
    all_calibs = exposures[exposures['PROGRAM'] == 'CALIB']

    #- Filter exposures to just this night and adds columns DATETIME and MJD_hour
    exposures = find_night(all_exposures, night)
    calibs = find_night(all_calibs, night)

    #- Plot options
    #title='Airmass, Seeing, Exptime vs. Time for {}/{}/{}'.format(night[4:6], night[6:], night[:4])
    TOOLS = ['box_zoom', 'reset', 'wheel_zoom']
    TOOLTIPS = [("EXPID", "@EXPID"), ("Airmass", "@AIRMASS"), ("Seeing", "@SEEING"),
                ("Exposure Time", "@EXPTIME"), ("Transparency", "@TRANSP"), ("HOURANGLE", "@HOURANGLE")]

    #- Create ColumnDataSource for linking timeseries plots
    COLS = ['EXPID', 'TIME', 'AIRMASS', 'SEEING', 'EXPTIME', 'TRANSP', 'SKY', 'HOURANGLE']
    src = ColumnDataSource(data={c:np.array(exposures[c]) for c in COLS})

    #- Get timeseries plots for several variables
    min_border = 50
    airmass = plot_timeseries(src, 'AIRMASS', 'green', tools=TOOLS, x_range=None, title=None, tooltips=TOOLTIPS, width=600, height=250, min_border_left=min_border, min_border_right=min_border)
    seeing = plot_timeseries(src, 'SEEING', 'navy', tools=TOOLS, x_range=airmass.x_range, tooltips=TOOLTIPS, width=600, height=250, min_border_left=min_border, min_border_right=min_border)
    exptime = plot_timeseries(src, 'EXPTIME', 'darkorange', tools=TOOLS, x_range=airmass.x_range, tooltips=TOOLTIPS, width=600, height=250, min_border_left=min_border, min_border_right=min_border)
    transp = plot_timeseries(src, 'TRANSP', 'purple', tools=TOOLS, x_range=airmass.x_range, tooltips=TOOLTIPS, width=600, height=250, min_border_left=min_border, min_border_right=min_border)
    hourangle = plot_timeseries(src, 'HOURANGLE', 'maroon', tools=TOOLS, x_range=airmass.x_range, tooltips=TOOLTIPS, width=600, height=250, min_border_left=min_border, min_border_right=min_border)
    brightness = plot_timeseries(src, 'SKY', 'pink', tools=TOOLS, x_range=airmass.x_range, tooltips=TOOLTIPS, width=600, height=250, min_border_left=min_border, min_border_right=min_border)

    #- Convert these to the components to include in the HTML
    timeseries_script, timeseries_div = components(bk.Column(airmass, seeing, exptime, transp, hourangle, brightness))

    #making the nightly table of values
    nightlytable = get_nightlytable(exposures)
    table_script, table_div = components(nightlytable)

    #adding in the skyplot components
    skypathplot = get_skypathplot(exposures, tiles, width=600, height=300, min_border_left=min_border, min_border_right=min_border)
    skypathplot_script, skypathplot_div = components(skypathplot)

    #adding in the components of the exposure types bar plot
    exptypecounts = get_exptype_counts(exposures, calibs, width=400, height=300, min_border_left=min_border, min_border_right=min_border)
    exptypecounts_script, exptypecounts_div = components(exptypecounts)

    #- Get overlaid histograms for several variables
    airmasshist = overlaid_hist(all_exposures, exposures, 'AIRMASS', 'green', 400, 250, min_border_left=min_border, min_border_right=min_border)
    seeinghist = overlaid_hist(all_exposures, exposures, 'SEEING', 'navy', 400, 250, min_border_left=min_border, min_border_right=min_border)
    exptimehist = overlaid_hist(all_exposures, exposures, 'EXPTIME', 'darkorange', 400, 250, min_border_left=min_border, min_border_right=min_border)
    transphist = overlaid_hist(all_exposures, exposures, 'TRANSP', 'purple', 400, 250, min_border_left=min_border, min_border_right=min_border)
    houranglehist = overlaid_hist(all_exposures, exposures, 'HOURANGLE', 'maroon', 400, 250, min_border_left=min_border, min_border_right=min_border)
    brightnesshist = overlaid_hist(all_exposures, exposures, 'SKY', 'pink', 400, 250, min_border_left=min_border, min_border_right=min_border)

    #adding in the components of the overlaid histograms
    overlaidhists_script, overlaidhists_div = components(bk.Column(airmasshist, seeinghist, exptimehist, transphist, houranglehist, brightnesshist))


    #----
    #- Template HTML for this page

    #- Generate HTML header separately so that we can get the right bokeh
    #- version in there without mucking up the python string formatting
    header = """
    <!DOCTYPE html>
    <html lang="en-US">

    <link
        href="https://cdn.pydata.org/bokeh/release/bokeh-{version}.min.css"
        rel="stylesheet" type="text/css"
    >
    <link
        href="https://cdn.pydata.org/bokeh/release/bokeh-tables-{version}.min.css"
        rel="stylesheet" type="text/css"
    >
    <script
        src="https://cdn.pydata.org/bokeh/release/bokeh-{version}.min.js"
    ></script>
    <script src="https://cdn.pydata.org/bokeh/release/bokeh-tables-{version}.min.js"
    ></script>
    """.format(version=bokeh.__version__)

    #- Now add the HTML body with template placeholders for plots

    template = header + """
    <head>
    <style>
    body {
        margin: 0;
    }

    .header {
        font-family: "Open Serif", Arial, Helvetica, sans-serif;
        background-color: #f1f1f1;
        padding: 10px;
        text-align: center;
        justify: space-around;
    }

    .column {
        float: center;
        padding: 10px
    }

    .column.side {
        width = 5%;
    }

    .column.middle {
        width = 90%;
    }

    .flex-container {
        display: flex;
        flex-direction: row;
        flex-flow: row wrap;
        justify-content: space-around;
        padding: 10px;
    }

    p.sansserif {
        font-family: "Open Serif", Helvetica, sans-serif;
    }

    ul {
      list-style-type: none;
      margin: 0;
      padding: 0;
      overflow: hidden;
      background-color: #333;
    }

    li {
      float: right;
    }

    li a {
      display: block;
      color: white;
      text-align: center;
      padding: 20px;
      text-decoration: none;
      font-family: "Open Serif", "Arial", sans-serif;
    }

    li a:hover {
      background-color: #111;
    }
    </style>
    </head>
    """
    template += """
    <body>
        <ul>
          <li style="float:left"><a>DESI Survey QA Night {}</a></li>
          <li><a href={}>Last</a></li>
          <li><a href={}>Next</a></li>
          <li><a href={}>Summary Page</a></li>
          <li><a href={}>Previous</a></li>
          <li><a href={}>First</a></li>
        </ul>
    """.format(night, last_str, next_str, summary_str, prev_str, first_str)

    template += """
        <div class="flex-container">
                <div class="column middle">
                    <div class="flex-container">
                        <div>{{ skypathplot_script }} {{ skypathplot_div}}</div>
                        <div>{{ exptypecounts_script }} {{ exptypecounts_div }}</div>
                    </div>

                    <div class="flex-container">
                        <div>{{ timeseries_script }} {{ timeseries_div }}</div>
                        <div>{{ overlaidhists_script }} {{ overlaidhists_div }}</div>
                    </div>

                    <div class="flex-container">{{ table_script }}{{ table_div }}</div>
                </div>
            </div>
    </body>

    </html>
    """

    #- Convert to a jinja2.Template object and render HTML
    html = jinja2.Template(template).render(
        skypathplot_script=skypathplot_script, skypathplot_div=skypathplot_div,
        exptypecounts_script=exptypecounts_script, exptypecounts_div=exptypecounts_div,
        timeseries_script=timeseries_script, timeseries_div=timeseries_div,
        overlaidhists_script=overlaidhists_script, overlaidhists_div=overlaidhists_div,
        table_script=table_script, table_div=table_div,
        )

    #- Write output file for this night
    outfile = os.path.join(outdir, 'night-{}.html'.format(night))
    with open(outfile, 'w') as fx:
        fx.write(html)

    print('Wrote {}'.format(outfile))

def get_exptype_counts(exposures, calibs, width=300, height=300, min_border_left=50, min_border_right=50):
    """
    Generate a horizontal bar plot showing the counts for each type of
    exposure grouped by whether they have FLAVOR='science' or PROGRAM='calib'

    ARGS:
        exposures : a table of exposures which only contain those with FLAVOR='science'
        calibs : a table of exposures which only contains those with PROGRAm='calibs'
    Options:
        height, width: height and width in pixels
        min_border_left, min_border_right = set minimum width of surrounding labels (in pixels)
    """
    darks = len(exposures[exposures['PROGRAM'] == 'DARK'])
    grays = len(exposures[exposures['PROGRAM'] == 'GRAY'])
    brights = len(exposures[exposures['PROGRAM'] == 'BRIGHT'])

    arcs = len(calibs[calibs['FLAVOR'] == 'arc'])
    flats = len(calibs[calibs['FLAVOR'] == 'flat'])
    zeroes = len(calibs[calibs['FLAVOR'] == 'zero'])

    types = [('calib', 'ZERO'), ('calib', 'FLAT'), ('calib', 'ARC'),
            ('science', 'BRIGHT'), ('science', 'GRAY'), ('science', 'DARK')]
    counts = np.array([zeroes, flats, arcs, brights, grays, darks])
    COLORS = ['tan', 'orange', 'yellow', 'green', 'blue', 'red']

    src = ColumnDataSource({'types':types, 'counts':counts})

    p = bk.figure(width=width, height=height,
                  y_range=FactorRange(*types), title='Exposure Type Counts',
                  toolbar_location=None, min_border_left=min_border_left, min_border_right=min_border_right)
    p.hbar(y='types', right='counts', left=0, height=0.5, line_color='white',
           fill_color=factor_cmap('types', palette=COLORS, factors=types), source=src)


    labels = LabelSet(x='counts', y='types', text='counts', level='glyph', source=src,
                      render_mode='canvas', x_offset=5, y_offset=-7,
                      text_color='gray', text_font='tahoma', text_font_size='8pt')
    p.add_layout(labels)

    p.ygrid.grid_line_color=None

    return p


def get_night_link(night, exposures):
    '''Gets the href string for the previous night and the next night for a given nightly page.
        Input:
            night: night value, string
            exposures: Table with columns...
        Output: [previous page href, next page href], elements are strings'''
    unique_nights = list(np.unique(exposures['NIGHT']))
    ind = unique_nights.index(night)

    if ind == 0:
        prev_night = night
        next_night = unique_nights[ind+1]

    if ind == (len(unique_nights)-1):
        prev_night = unique_nights[ind-1]
        next_night = night

    if ind != 0 and ind != (len(unique_nights)-1):
        prev_night = unique_nights[ind-1]
        next_night = unique_nights[ind+1]

    prev_str = "night-{}.html".format(prev_night)
    next_str = "night-{}.html".format(next_night)

    return [prev_str, next_str]<|MERGE_RESOLUTION|>--- conflicted
+++ resolved
@@ -165,9 +165,6 @@
     return nightly_table
 
 
-<<<<<<< HEAD
-def get_skypathplot(exposures, tiles, width=600, height=300, min_border_left=50, min_border_right=50):
-=======
 def get_moonloc(night):
     """
     Returns the location of the moon on the given NIGHT
@@ -192,8 +189,7 @@
     return moon_loc
 
 
-def get_skypathplot(exposures, tiles, width=600, height=300):
->>>>>>> 35d8b47e
+def get_skypathplot(exposures, tiles, width=600, height=300, min_border_left=50, min_border_right=50):
     """
     Generate a plot which maps the location of tiles observed on NIGHT
 
